--- conflicted
+++ resolved
@@ -6034,8 +6034,11 @@
             # if only this job, remove
             if len(payload_deps) == 0:
 
+				try:
                 logger.debug('removing payload_dir: %s' % payload_dir)
                 shutil.rmtree(payload_dir)
+				except Exception as e:
+					logger.debug('trouble removing payload_dir: %s' % str(e))
 
             else:
 
@@ -7795,5840 +7798,7 @@
 
     def check_process(self, process_name):
 
-<<<<<<< HEAD
         return self.server.supervisor.getProcessInfo(process_name)
-=======
-		'''
-		Method to return diff of document XML strings
-
-		Args;
-			input_record (core.models.Record): use another Record instance to compare diff
-			xml_string (str): provide XML string to provide diff on
-
-		Returns:
-			(dict): {
-				'combined_gen' : generator of diflibb
-				'side_by_side_html' : html output of sxsdiff lib
-			}
-
-		'''
-
-		if input_record:
-			input_xml_string = input_record.document
-
-		elif xml_string:
-			input_xml_string = xml_string
-
-		else:
-			logger.debug('input record or XML string required, returning false')
-			return False
-
-		# prepare input / result
-		docs = [input_xml_string, self.document]
-		if reverse_direction:
-			docs.reverse()
-
-		# include combine generator in output
-		if output in ['all','combined_gen']:
-
-			# get generator of differences
-			combined_gen = difflib.unified_diff(
-				docs[0].splitlines(),
-				docs[1].splitlines()
-			)
-
-			# return as HTML
-			if combined_as_html:
-				combined_gen = self._return_combined_diff_gen_as_html(combined_gen)
-
-		else:
-			combined_gen = None
-
-		# include side_by_side html in output
-		if output in ['all','side_by_side_html']:
-
-			sxsdiff_result = DiffCalculator().run(docs[0], docs[1])
-			sio = io.StringIO()
-			GitHubStyledGenerator(file=sio).run(sxsdiff_result)
-			sio.seek(0)
-			side_by_side_html = sio.read()
-
-		else:
-			side_by_side_html = None
-
-		return {
-			'combined_gen':combined_gen,
-			'side_by_side_html':side_by_side_html
-		}
-
-
-	def _return_combined_diff_gen_as_html(self, combined_gen):
-
-		'''
-		Small method to return combined diff generated as pre-compiled HTML
-		'''
-
-		html = '<pre><code>'
-		for line in combined_gen:
-			if line.startswith('-'):
-				html += '<span style="background-color:#ffeef0;">'
-			elif line.startswith('+'):
-				html += '<span style="background-color:#e6ffed;">'
-			else:
-				html += '<span>'
-			html += line.replace('<','&lt;').replace('>','&gt;')
-			html += '</span><br>'
-		html += '</code></pre>'
-
-		return html
-
-
-	def calc_fingerprint(self, update_db=False):
-
-		'''
-		Generate fingerprint hash with binascii.crc32()
-		'''
-
-		fingerprint = binascii.crc32(self.document.encode('utf-8'))
-
-		if update_db:
-			self.fingerprint = fingerprint
-			self.save()
-
-		return fingerprint
-
-
-	def map_fields_for_es(self, mapper):
-
-		'''
-		Method for testing how a Record will map given an instance
-		of a mapper from core.spark.es
-		'''
-
-		stime = time.time()
-		mapped_fields = mapper.map_record(record_string=self.document)
-		logger.debug('mapping elapsed: %s' % (time.time()-stime))
-		return mapped_fields
-
-
-
-class IndexMappingFailure(mongoengine.Document):
-
-	db_id = mongoengine.StringField()
-	record_id = mongoengine.StringField()
-	job_id = mongoengine.IntField()
-	mapping_error = mongoengine.StringField()
-
-	# meta
-	meta = {
-		'index_options': {},
-		'index_background': False,
-		'auto_create_index': False,
-		'index_drop_dups': False,
-		'indexes': [
-			{'fields': ['job_id']},
-			{'fields': ['db_id']},
-		]
-	}
-
-	def __str__(self):
-		return 'Index Mapping Failure: #%s' % (self.id)
-
-
-	# cache
-	_job = None
-	_record = None
-
-
-	# define job property
-	@property
-	def job(self):
-
-		'''
-		Method to retrieve Job from Django ORM via job_id
-		'''
-
-		if self._job is None:
-			job = Job.objects.get(pk=self.job_id)
-			self._job = job
-		return self._job
-
-
-	# convenience method
-	@property
-	def record(self):
-
-		'''
-		Method to retrieve Record from Django ORM via job_id
-		'''
-
-		if self._record is None:
-			record = Record.objects.get(id=self.db_id)
-			self._record = record
-		return self._record
-
-
-
-class ValidationScenario(models.Model):
-
-	'''
-	Model to handle validation scenarios used to validate records.
-	'''
-
-	name = models.CharField(max_length=255)
-	payload = models.TextField()
-	validation_type = models.CharField(
-		max_length=255,
-		choices=[
-			('sch','Schematron'),
-			('python','Python Code Snippet'),
-			('es_query','ElasticSearch DSL Query'),
-			('xsd','XML Schema')
-		]
-	)
-	filepath = models.CharField(max_length=1024, null=True, default=None, blank=True)
-	default_run = models.BooleanField(default=1)
-
-
-	def __str__(self):
-		return 'ValidationScenario: %s, validation type: %s, default run: %s' % (
-			self.name, self.validation_type, self.default_run)
-
-
-	def validate_record(self, row):
-
-		'''
-		Method to test validation against a single record.
-
-		Note: The code for self._validate_schematron() and self._validate_python() are similar, if not identical,
-		to staticmethods found in core.spark.record_validation.py.	However, because those are running on spark workers,
-		in a spark context, it makes it difficult to define once, but use in multiple places.	As such, these
-		validations are effectively defined twice.
-
-		Args:
-			row (core.models.Record): Record instance, called "row" here to mirror spark job iterating over DataFrame
-		'''
-
-		# run appropriate validation based on type
-		if self.validation_type == 'sch':
-			result = self._validate_schematron(row)
-		if self.validation_type == 'python':
-			result = self._validate_python(row)
-		if self.validation_type == 'es_query':
-			result = self._validate_es_query(row)
-		if self.validation_type == 'xsd':
-			result = self._validate_xsd(row)
-
-		# return result
-		return result
-
-
-	def _validate_schematron(self, row):
-
-		# parse schematron
-		sct_doc = etree.parse(self.filepath)
-		validator = isoschematron.Schematron(sct_doc, store_report=True)
-
-		# get document xml
-		record_xml = etree.fromstring(row.document.encode('utf-8'))
-
-		# validate
-		is_valid = validator.validate(record_xml)
-
-		# prepare results_dict
-		results_dict = {
-			'fail_count':0,
-			'passed':[],
-			'failed':[]
-		}
-
-		# temporarily add all tests to successes
-		sct_root = sct_doc.getroot()
-		nsmap = sct_root.nsmap
-
-		# if schematron namespace logged as None, fix
-		try:
-			schematron_ns = nsmap.pop(None)
-			nsmap['schematron'] = schematron_ns
-		except:
-			pass
-
-		# get all assertions
-		assertions = sct_root.xpath('//schematron:assert', namespaces=nsmap)
-		for a in assertions:
-			results_dict['passed'].append(a.text)
-
-		# record total tests
-		results_dict['total_tests'] = len(results_dict['passed'])
-
-		# if not valid, parse failed
-		if not is_valid:
-
-			# get failed
-			report_root = validator.validation_report.getroot()
-			fails = report_root.findall('svrl:failed-assert', namespaces=report_root.nsmap)
-
-			# log count
-			results_dict['fail_count'] = len(fails)
-
-			# loop through fails
-			for fail in fails:
-
-				# get fail test name
-				fail_text_elem = fail.find('svrl:text', namespaces=fail.nsmap)
-
-				# if in successes, remove
-				if fail_text_elem.text in results_dict['passed']:
-					results_dict['passed'].remove(fail_text_elem.text)
-
-				# append to failed
-				results_dict['failed'].append(fail_text_elem.text)
-
-		# return
-		return {
-			'parsed':results_dict,
-			'raw':etree.tostring(validator.validation_report).decode('utf-8')
-		}
-
-
-	def _validate_python(self, row):
-
-		# parse user defined functions from validation scenario payload
-		temp_pyvs = ModuleType('temp_pyvs')
-		exec(self.payload, temp_pyvs.__dict__)
-
-		# get defined functions
-		pyvs_funcs = []
-		test_labeled_attrs = [ attr for attr in dir(temp_pyvs) if attr.lower().startswith('test') ]
-		for attr in test_labeled_attrs:
-			attr = getattr(temp_pyvs, attr)
-			if inspect.isfunction(attr):
-				pyvs_funcs.append(attr)
-
-		# instantiate prvb
-		prvb = PythonUDFRecord(row)
-
-		# prepare results_dict
-		results_dict = {
-			'fail_count':0,
-			'passed':[],
-			'failed':[]
-		}
-
-		# record total tests
-		results_dict['total_tests'] = len(pyvs_funcs)
-
-		# loop through functions
-		for func in pyvs_funcs:
-
-			# get func test message
-			signature = inspect.signature(func)
-			t_msg = signature.parameters['test_message'].default
-
-			# attempt to run user-defined validation function
-			try:
-
-				# run test
-				test_result = func(prvb)
-
-				# if fail, append
-				if test_result != True:
-					results_dict['fail_count'] += 1
-					# if custom message override provided, use
-					if test_result != False:
-						results_dict['failed'].append(test_result)
-					# else, default to test message
-					else:
-						results_dict['failed'].append(t_msg)
-
-				# if success, append to passed
-				else:
-					results_dict['passed'].append(t_msg)
-
-			# if problem, report as failure with Exception string
-			except Exception as e:
-				results_dict['fail_count'] += 1
-				results_dict['failed'].append("test '%s' had exception: %s" % (func.__name__, str(e)))
-
-		# return
-		return {
-			'parsed':results_dict,
-			'raw':json.dumps(results_dict)
-		}
-
-
-	def _validate_es_query(self, row):
-
-		'''
-		Method to test ElasticSearch DSL query validation against row
-			- NOTE: unlike the schematron and python validations, which run as
-			python UDF functions in spark, the mechanics are slightly different here
-			where this will run with Hadoop ES queries and unions in Spark
-
-		Proposed structure:
-		[
-				{
-					"test_name":"record has mods_subject_topic",
-					"matches":"valid",
-					"es_query":{
-						"query":{
-							"exists":{
-								"field":"mods_subject_topic"
-							}
-						}
-					}
-				},
-				{
-					"test_name":"record does not have subject of Fiction",
-					"matches":"invalid",
-					"es_query":{
-						"query":{
-							"match":{
-								"mods_subject_topic.keyword":"Fiction"
-							}
-						}
-					}
-				}
-			]
-		'''
-
-		# parse es validation payload
-		es_payload = json.loads(self.payload)
-
-		# prepare results_dict
-		results_dict = {
-			'fail_count':0,
-			'passed':[],
-			'failed':[],
-			'total_tests':len(es_payload)
-		}
-
-		# loop through tests in ES validation
-		for t in es_payload:
-
-			# get row's cjob
-			cjob = CombineJob.get_combine_job(row.job.id)
-
-			# init query with es_handle and es index
-			query = Search(using=es_handle, index=cjob.esi.es_index)
-
-			# update query with search body
-			query = query.update_from_dict(t['es_query'])
-
-			# add row to query
-			query = query.query("term", db_id=str(row.id))
-
-			# debug
-			logger.debug(query.to_dict())
-
-			# execute query
-			query_results = query.execute()
-
-			# if hits.total > 0, assume a hit and call success
-			if t['matches'] == 'valid':
-				if query_results.hits.total > 0:
-					results_dict['passed'].append(t['test_name'])
-				else:
-					results_dict['failed'].append(t['test_name'])
-					results_dict['fail_count'] += 1
-			elif t['matches'] == 'invalid':
-				if query_results.hits.total == 0:
-					results_dict['passed'].append(t['test_name'])
-				else:
-					results_dict['failed'].append(t['test_name'])
-					results_dict['fail_count'] += 1
-
-		# return
-		return {
-			'parsed':results_dict,
-			'raw':json.dumps(results_dict)
-		}
-
-
-	def _validate_xsd(self, row):
-
-		# prepare results_dict
-		results_dict = {
-			'total_tests':1,
-			'fail_count':0,
-			'passed':[],
-			'failed':[]
-		}
-
-		# parse xsd
-		xmlschema_doc = etree.parse(self.filepath)
-		xmlschema = etree.XMLSchema(xmlschema_doc)
-
-		# get document xml
-		record_xml = etree.fromstring(row.document.encode('utf-8'))
-
-		# validate
-		try:
-			xmlschema.assertValid(record_xml)
-			is_valid = True
-			validation_msg = 'Document is valid'
-			results_dict['passed'].append(validation_msg)
-
-		except etree.DocumentInvalid as e:
-			is_valid = False
-			validation_msg = str(e)
-			results_dict['failed'].append(validation_msg)
-			results_dict['fail_count'] += 1
-
-		# return
-		return {
-			'parsed':results_dict,
-			'raw':validation_msg
-		}
-
-
-
-class JobValidation(models.Model):
-
-	'''
-	Model to record one-to-many relationship between jobs and validation scenarios run against its records
-	'''
-
-	job = models.ForeignKey(Job, on_delete=models.CASCADE)
-	validation_scenario = models.ForeignKey(ValidationScenario, on_delete=models.CASCADE)
-	failure_count = models.IntegerField(null=True, default=None)
-
-	def __str__(self):
-		return 'JobValidation: #%s, Job: #%s, ValidationScenario: #%s, failure count: %s' % (
-			self.id, self.job.id, self.validation_scenario.id, self.failure_count)
-
-
-	def get_record_validation_failures(self):
-
-		'''
-		Method to return records, for this job, with validation errors
-
-		Args:
-			None
-
-		Returns:
-			(django.db.models.query.QuerySet): RecordValidation queryset of records from self.job and self.validation_scenario
-		'''
-
-		rvfs = RecordValidation.objects\
-			.filter(validation_scenario_id=self.validation_scenario.id)\
-			.filter(job_id=self.job.id)
-		return rvfs
-
-
-	def validation_failure_count(self, force_recount=False):
-
-		'''
-		Method to count, set, and return failure count for this job validation
-			- set self.failure_count if not set
-
-		Args:
-			None
-
-		Returns:
-			(int): count of records that did not pass validation (Note: each record may have failed 1+ assertions)
-				- sets self.failure_count and saves model
-		'''
-
-		if (self.failure_count is None and self.job.finished) or force_recount:
-			logger.debug("calculating failure count for validation job: %s" % self)
-			rvfs = self.get_record_validation_failures()
-			self.failure_count = rvfs.count()
-			self.save()
-
-		# return count
-		return self.failure_count
-
-
-	def delete_record_validation_failures(self):
-
-		'''
-		Method to delete record validations associated with this validation job
-		'''
-
-		rvfs = RecordValidation.objects\
-			.filter(validation_scenario_id=self.validation_scenario.id)\
-			.filter(job_id=self.job.id)
-		del_results = rvfs.delete()
-		logger.debug('%s validations removed' % del_results)
-		return del_results
-
-
-
-class RecordValidation(mongoengine.Document):
-
-	# fields
-	record_id = mongoengine.ReferenceField(Record, reverse_delete_rule=mongoengine.CASCADE)
-	record_identifier = mongoengine.StringField()
-	job_id = mongoengine.IntField()
-	validation_scenario_id = mongoengine.IntField()
-	validation_scenario_name = mongoengine.StringField()
-	valid = mongoengine.BooleanField(default=True)
-	results_payload = mongoengine.StringField()
-	fail_count = mongoengine.IntField()
-
-	# meta
-	meta = {
-		'index_options': {},
-        'index_background': False,
-        'auto_create_index': False,
-        'index_drop_dups': False,
-		'indexes': [
-			{'fields': ['record_id']},
-			{'fields': ['job_id']},
-			{'fields': ['validation_scenario_id']}
-		]
-	}
-
-	# cache
-	_validation_scenario = None
-	_job = None
-
-	# define Validation Scenario property
-	@property
-	def validation_scenario(self):
-
-		'''
-		Method to retrieve Job from Django ORM via job_id
-		'''
-		if self._validation_scenario is None:
-			validation_scenario = ValidationScenario.objects.get(pk=self.validation_scenario_id)
-			self._validation_scenario = validation_scenario
-		return self._validation_scenario
-
-
-	# define job property
-	@property
-	def job(self):
-
-		'''
-		Method to retrieve Job from Django ORM via job_id
-		'''
-		if self._job is None:
-			job = Job.objects.get(pk=self.job_id)
-			self._job = job
-		return self._job
-
-
-	# convenience method
-	@property
-	def record(self):
-		return self.record_id
-
-
-	# failed tests as property
-	@property
-	def failed(self):
-		return json.loads(self.results_payload)['failed']
-
-
-
-class FieldMapper(models.Model):
-
-	'''
-	Model to handle different Field Mappers
-	'''
-
-	name = models.CharField(max_length=128)
-	payload = models.TextField(null=True, default=None, blank=True)
-	config_json = models.TextField(null=True, default=None, blank=True)
-	field_mapper_type = models.CharField(
-		max_length=255,
-		choices=[
-			('xml2kvp','XML to Key/Value Pair (XML2kvp)'),
-			('xslt','XSL Stylesheet'),
-			('python','Python Code Snippet')]
-	)
-
-
-	def __str__(self):
-		return '%s, FieldMapper: #%s' % (self.name, self.id)
-
-
-	@property
-	def config(self):
-
-		if self.config_json:
-			return json.loads(self.config_json)
-		else:
-			return None
-
-
-	def validate_config_json(self, config_json=None):
-
-		# if config_json not provided, assume use self
-		if not config_json:
-			config_json = self.config_json
-
-		# load config_json as dictionary
-		config_dict = json.loads(config_json)
-
-		# validate against XML2kvp schema
-		jsonschema.validate(config_dict, XML2kvp.schema)
-
-
-
-class RecordIdentifierTransformationScenario(models.Model):
-
-	'''
-	Model to manage transformation scenarios for Record's record_ids (RITS)
-	'''
-
-	name = models.CharField(max_length=255)
-	transformation_type = models.CharField(
-		max_length=255,
-		choices=[('regex','Regular Expression'),('python','Python Code Snippet'),('xpath','XPath Expression')]
-	)
-	transformation_target = models.CharField(
-		max_length=255,
-		choices=[('record_id','Record Identifier'),('document','Record Document')]
-	)
-	regex_match_payload = models.CharField(null=True, default=None, max_length=4096, blank=True)
-	regex_replace_payload = models.CharField(null=True, default=None, max_length=4096, blank=True)
-	python_payload = models.TextField(null=True, default=None, blank=True)
-	xpath_payload = models.CharField(null=True, default=None, max_length=4096, blank=True)
-
-	def __str__(self):
-		return '%s, RITS: #%s' % (self.name, self.id)
-
-
-
-class DPLABulkDataDownload(models.Model):
-
-	'''
-	Model to handle the management of DPLA bulk data downloads
-	'''
-
-	s3_key = models.CharField(max_length=255)
-	downloaded_timestamp = models.DateTimeField(null=True, auto_now_add=True)
-	filepath = models.CharField(max_length=255, null=True, default=None)
-	es_index = models.CharField(max_length=255, null=True, default=None)
-	uploaded_timestamp = models.DateTimeField(null=True, default=None, auto_now_add=False)
-	status = models.CharField(
-		max_length=255,
-		choices=[
-			('init','Initiating'),
-			('downloading','Downloading'),
-			('indexing','Indexing'),
-			('finished','Downloaded and Indexed')
-		],
-		default='init'
-	)
-
-	def __str__(self):
-		return '%s, DPLABulkDataDownload: #%s' % (self.s3_key, self.id)
-
-
-	# name shim
-	@property
-	def name(self):
-		return self.s3_key
-
-
-
-class CombineBackgroundTask(models.Model):
-
-	'''
-	Model for long running, background tasks
-	'''
-
-	name = models.CharField(max_length=255, null=True, default=None)
-	task_type = models.CharField(
-		max_length=255,
-		choices=[
-			('job_delete','Job Deletion'),
-			('record_group_delete','Record Group Deletion'),
-			('org_delete','Organization Deletion'),
-			('validation_report','Validation Report Generation'),
-			('export_mapped_fields','Export Mapped Fields'),
-			('export_documents','Export Documents'),
-			('job_reindex','Job Reindex Records'),
-			('job_new_validations','Job New Validations'),
-			('job_remove_validation','Job Remove Validation')
-		],
-		default=None,
-		null=True
-	)
-	celery_task_id = models.CharField(max_length=128, null=True, default=None)
-	celery_task_output = models.TextField(null=True, default=None)
-	task_params_json = models.TextField(null=True, default=None)
-	task_output_json = models.TextField(null=True, default=None)
-	start_timestamp = models.DateTimeField(null=True, auto_now_add=True)
-	finish_timestamp = models.DateTimeField(null=True, default=None, auto_now_add=False)
-	completed = models.BooleanField(default=False)
-
-
-	def __str__(self):
-		return 'CombineBackgroundTask: %s, ID #%s, Celery Task ID #%s' % (self.name, self.id, self.celery_task_id)
-
-
-	def update(self):
-
-		'''
-		Method to update completed status, and affix task to instance
-		'''
-
-		# get async task from Redis
-		try:
-
-			self.celery_task = AsyncResult(self.celery_task_id)
-			self.celery_status = self.celery_task.status
-
-			if not self.completed:
-
-				# if ready (finished)
-				if self.celery_task.ready():
-
-					# set completed
-					self.completed = True
-
-					# update timestamp
-					self.finish_timestamp = datetime.datetime.now()
-
-					# handle result type
-					if type(self.celery_task.result) == Exception:
-						result = str(self.celery_task.result)
-					else:
-						result = self.celery_task.result
-
-					# save json of async task output
-					task_output = {
-						'result':result,
-						'status':self.celery_task.status,
-						'task_id':self.celery_task.task_id,
-						'traceback':self.celery_task.traceback
-					}
-					self.celery_task_output = json.dumps(task_output)
-
-					# save
-					self.save()
-
-		except Exception as e:
-			self.celery_task = None
-			self.celery_status = 'STOPPED'
-			self.completed = True
-			self.save()
-			logger.debug(str(e))
-
-
-	def calc_elapsed_as_string(self):
-
-		# determine time elapsed in seconds
-
-		# completed, with timestamp
-		if self.completed and self.finish_timestamp != None:
-			# use finish timestamp
-			seconds_elapsed = (self.finish_timestamp.replace(tzinfo=None) - self.start_timestamp.replace(tzinfo=None)).seconds
-
-		# marked as completed, but not timestamp, set to zero
-		elif self.completed:
-			seconds_elapsed = 0
-
-		# else, calc until now
-		else:
-			seconds_elapsed = (datetime.datetime.now() - self.start_timestamp.replace(tzinfo=None)).seconds
-
-		# return as string
-		m, s = divmod(seconds_elapsed, 60)
-		h, m = divmod(m, 60)
-
-		return "%d:%02d:%02d" % (h, m, s)
-
-
-	@property
-	def task_params(self):
-
-		'''
-		Property to return JSON params as dict
-		'''
-
-		if self.task_params_json:
-			return json.loads(self.task_params_json)
-		else:
-			return {}
-
-
-	def update_task_params(self, update_d, save=True):
-
-		'''
-		Method to update tasks params
-
-		Args:
-			update_d (dict): Dictionary to update self.task_params with
-
-		Returns:
-			None
-		'''
-
-		# update json
-		task_params = self.task_params
-		task_params.update(update_d)
-		self.task_params_json = json.dumps(task_params)
-
-		# save
-		if save:
-			self.save()
-
-
-	@property
-	def task_output(self):
-
-		'''
-		Property to return JSON output as dict
-		'''
-
-		if self.task_output_json:
-			return json.loads(self.task_output_json)
-		else:
-			return {}
-
-
-	def cancel(self):
-
-		'''
-		Method to cancel background task
-		'''
-
-		# attempt to stop any Spark jobs
-		if 'job_id' in self.task_params.keys():
-			job_id = self.task_params['job_id']
-			logger.debug('attempt to kill spark jobs related to Job: %s' % job_id)
-			j = Job.objects.get(pk=int(job_id))
-			j.stop_job(cancel_livy_statement=False, kill_spark_jobs=True)
-
-		# revoke celery task
-		if self.celery_task_id:
-			revoke(self.celery_task_id, terminate=True)
-
-		# update status
-		self.refresh_from_db()
-		self.completed = True
-		self.save()
-
-
-
-class StateIO(mongoengine.Document):
-
-	'''
-	Model to facilitate the recording of State Exports and Imports in Combine
-		- flexible to both, defined by stateio_type
-		- identifiers and manifests may be null
-	'''
-
-
-	name = mongoengine.StringField()
-	stateio_type = mongoengine.StringField(
-		required=True,
-		choices=[('export','Export'),('import','Import'),('generic','Generic')],
-		default='generic'
-	)
-	status = mongoengine.StringField(
-		default='initializing'
-	)
-	export_id = mongoengine.StringField()
-	export_manifest = mongoengine.DictField()
-	export_path = mongoengine.StringField()
-	import_id = mongoengine.StringField()
-	import_manifest = mongoengine.DictField()
-	import_path = mongoengine.StringField()
-	bg_task_id = mongoengine.IntField()
-	finished = mongoengine.BooleanField(default=False)
-
-
-	# meta
-	meta = {
-		'index_options': {},
-        'index_drop_dups': False,
-		'indexes': []
-	}
-
-	# custom save
-	def save(self, *args, **kwargs):
-
-		if self.name == None:
-			self.name = 'StateIO %s @ %s' % (self.stateio_type.title(), datetime.datetime.now().strftime('%b. %d, %Y, %-I:%M:%S %p'))
-		return super(StateIO, self).save(*args, **kwargs)
-
-
-	def __str__(self):
-		return 'StateIO: %s, %s, %s' % (self.id, self.name, self.stateio_type)
-
-
-	# _id shim property
-	@property
-	def _id(self):
-		return self.id
-
-
-	# timestamp property
-	@property
-	def timestamp(self):
-		return self.id.generation_time if self.id else None
-
-
-	# pre_delete method
-	@classmethod
-	def pre_delete(cls, sender, document, **kwargs):
-
-		logger.debug('preparing to delete %s' % document)
-
-		try:
-
-			# if export
-			if document.stateio_type == 'export':
-
-				# check for export_path and delete
-				logger.debug('removing export_path: %s' % document.export_path)
-				if os.path.isfile(document.export_path):
-					logger.debug('export is filetype, removing')
-					os.remove(document.export_path)
-				elif os.path.isdir(document.export_path):
-					logger.debug('export is dir, removing')
-					shutil.rmtree(document.export_path)
-				else:
-					logger.debug('Could not remove %s' % document.export_path)
-
-			# if import
-			elif document.stateio_type == 'import':
-
-				# check for export_path and delete
-				logger.debug('removing import_path: %s' % document.import_manifest['import_path'])
-				if os.path.isdir(document.import_path):
-					logger.debug('removing import dir')
-					shutil.rmtree(document.import_path)
-				else:
-					logger.debug('Could not remove %s' % document.import_path)
-
-		except:
-			logger.warning('Could not remove import/export directory')
-
-
-	def export_all(self, skip_dict=None):
-
-		'''
-		Method to export all exportable objects in Combine
-
-		Args:
-
-			skip_dict (dict): Dictionary of model instances to skip
-				- currently only supporting Organizations to skip, primarily for debugging purposes
-
-		Todo:
-			- currently only filtering org_ids from skip_dict, but could expand to skip
-			any model type
-		'''
-
-		# if not yet initialized with id, do that now
-		if not self.id:
-			self.save
-
-		# select all Orgs
-		logger.debug('retrieving all Organizations')
-		org_ids = [ org.id for org in Organization.objects.filter(for_analysis=False) ]
-
-		# capture all config scenarios
-		conf_model_instances = []
-
-		# hash for conversion
-		config_prefix_hash = {
-			ValidationScenario:'validations',
-			Transformation:'transformations',
-			OAIEndpoint:'oai_endpoints',
-			RecordIdentifierTransformationScenario:'rits',
-			FieldMapper:'field_mapper_configs',
-			DPLABulkDataDownload:'dbdd'
-		}
-
-		# loop through types
-		for conf_model in [
-				ValidationScenario,
-				Transformation,
-				OAIEndpoint,
-				RecordIdentifierTransformationScenario,
-				FieldMapper,
-				DPLABulkDataDownload
-			]:
-
-			logger.debug('retrieving all config scenarios for: %s' % conf_model.__name__)
-			conf_model_instances.extend([ '%s|%s' % (config_prefix_hash[conf_model], conf_instance.id) for conf_instance in conf_model.objects.all() ])
-
-
-		# using skip_dict to filter orgs
-		if 'orgs' in skip_dict:
-			logger.debug('found orgs to skip in skip_dict')
-			for org_id in skip_dict['orgs']:
-				org_ids.remove(org_id)
-
-		# fire StateIOClient with id
-		sioc = StateIOClient()
-		sioc.export_state(
-			orgs=org_ids,
-			config_scenarios=conf_model_instances,
-			export_name=self.name,
-			stateio_id=self.id
-		)
-
-
-	@property
-	def bg_task(self):
-
-		'''
-		Method to return CombineBackgroundTask instance
-		'''
-
-		if self.bg_task_id != None:
-			# run query
-			ct_task_query = CombineBackgroundTask.objects.filter(id=int(self.bg_task_id))
-			if ct_task_query.count() == 1:
-				return ct_task_query.first()
-			else:
-				return False
-		else:
-			return False
-
-
-
-####################################################################
-# Signals Handlers												   #
-####################################################################
-
-@receiver(signals.user_logged_in)
-def user_login_handle_livy_sessions(sender, user, **kwargs):
-
-	'''
-	When user logs in, handle check for pre-existing sessions or creating
-
-	Args:
-		sender (auth.models.User): class
-		user (auth.models.User): instance
-		kwargs: not used
-	'''
-
-	# if superuser, skip
-	if user.is_superuser:
-		logger.debug("superuser detected, not initiating Livy session")
-		return False
-
-	# else, continune with user sessions
-	else:
-		logger.debug('Checking for pre-existing livy sessions')
-
-		# get "active" user sessions
-		livy_sessions = LivySession.objects.filter(status__in=['starting','running','idle'])
-		logger.debug(livy_sessions)
-
-		# none found
-		if livy_sessions.count() == 0:
-			logger.debug('no Livy sessions found, creating')
-			livy_session = models.LivySession()
-			livy_session.start_session()
-
-		# if sessions present
-		elif livy_sessions.count() == 1:
-			logger.debug('single, active Livy session found, using')
-
-		elif livy_sessions.count() > 1:
-			logger.debug('multiple Livy sessions found, sending to sessions page to select one')
-
-
-@receiver(models.signals.pre_delete, sender=Organization)
-def delete_org_pre_delete(sender, instance, **kwargs):
-
-	# mark child record groups as deleted
-	logger.debug('marking all child Record Groups as deleting')
-	for record_group in instance.recordgroup_set.all():
-
-		record_group.name = "%s (DELETING)" % record_group.name
-		record_group.save()
-
-		# mark child jobs as deleted
-		logger.debug('marking all child Jobs as deleting')
-		for job in record_group.job_set.all():
-
-			job.name = "%s (DELETING)" % job.name
-			job.deleted = True
-			job.status = 'deleting'
-			job.save()
-
-
-@receiver(models.signals.pre_delete, sender=RecordGroup)
-def delete_record_group_pre_delete(sender, instance, **kwargs):
-
-	# mark child jobs as deleted
-	logger.debug('marking all child Jobs as deleting')
-	for job in instance.job_set.all():
-
-		job.name = "%s (DELETING)" % job.name
-		job.deleted = True
-		job.status = 'deleting'
-		job.save()
-
-
-@receiver(models.signals.post_save, sender=Job)
-def save_job_post_save(sender, instance, created, **kwargs):
-
-	'''
-	After job is saved, update job output
-
-	Args:
-		sender (auth.models.Job): class
-		user (auth.models.Job): instance
-		created (bool): indicates if newly created, or just save/update
-		kwargs: not used
-	'''
-
-	# if the record was just created, then update job output (ensures this only runs once)
-	if created and instance.job_type != 'AnalysisJob':
-
-		# set output based on job type
-		logger.debug('setting job output for job')
-		instance.job_output = '%s/organizations/%s/record_group/%s/jobs/%s/%s' % (
-			settings.BINARY_STORAGE.rstrip('/'),
-			instance.record_group.organization.id,
-			instance.record_group.id,
-			instance.job_type,
-			instance.id)
-		instance.save()
-
-
-@receiver(models.signals.pre_delete, sender=Job)
-def delete_job_pre_delete(sender, instance, **kwargs):
-
-	'''
-	When jobs are removed, some actions are performed:
-		- if job is queued or running, stop
-		- remove avro files from disk
-		- delete ES indexes (if present)
-		- delete from Mongo
-
-	Args:
-		sender (auth.models.Job): class
-		user (auth.models.Job): instance
-		kwargs: not used
-	'''
-
-	logger.debug('pre-delete sequence for Job: #%s' % instance.id)
-
-	# stop Job
-	instance.stop_job()
-
-	# remove avro files from disk
-	if instance.job_output and instance.job_output.startswith('file://'):
-
-		try:
-			output_dir = instance.job_output.split('file://')[-1]
-			shutil.rmtree(output_dir)
-
-		except:
-			logger.debug('could not remove job output directory at: %s' % instance.job_output)
-
-	# remove ES index if exists
-	instance.drop_es_index()
-
-	# remove Records from Mongo
-	instance.remove_records_from_db()
-
-	# remove Validations from Mongo
-	instance.remove_validations_from_db()
-
-	# remove Validations from Mongo
-	instance.remove_mapping_failures_from_db()
-
-	# remove Job as input for other Jobs
-	instance.remove_as_input_job()
-
-	# if Job published, remove pre-counts where necessary
-	instance.remove_from_published_precounts()
-
-	# remove any temporary files
-	instance.remove_temporary_files()
-
-
-@receiver(models.signals.pre_delete, sender=JobValidation)
-def delete_job_validation_pre_delete(sender, instance, **kwargs):
-
-	'''
-	Signal to remove RecordValidations from DB if JobValidation removed
-	'''
-
-	del_results = instance.delete_record_validation_failures()
-
-
-@receiver(models.signals.post_delete, sender=Job)
-def delete_job_post_delete(sender, instance, **kwargs):
-
-	logger.debug('job %s was deleted successfully' % instance)
-
-
-@receiver(models.signals.pre_save, sender=Transformation)
-def save_transformation_to_disk(sender, instance, **kwargs):
-
-	'''
-	Pre-save work for Transformations
-
-	Args:
-		sender (auth.models.Transformation): class
-		user (auth.models.Transformation): instance
-		kwargs: not used
-	'''
-
-	# check that transformation directory exists
-	transformations_dir = '%s/transformations' % settings.BINARY_STORAGE.rstrip('/').split('file://')[-1]
-	if not os.path.exists(transformations_dir):
-		os.mkdir(transformations_dir)
-
-	# if previously written to disk, remove
-	if instance.filepath:
-		try:
-			os.remove(instance.filepath)
-		except:
-			logger.debug('could not remove transformation file: %s' % instance.filepath)
-
-	# fire transformation method to rewrite external HTTP includes for XSLT
-	if instance.transformation_type == 'xslt':
-		instance._rewrite_xsl_http_includes()
-
-	# write XSLT type transformation to disk
-	if instance.transformation_type == 'xslt':
-		filename = uuid.uuid4().hex
-
-		filepath = '%s/%s.xsl' % (transformations_dir, filename)
-		with open(filepath, 'w') as f:
-			f.write(instance.payload)
-
-		# update filepath
-		instance.filepath = filepath
-
-
-@receiver(models.signals.pre_save, sender=ValidationScenario)
-def save_validation_scenario_to_disk(sender, instance, **kwargs):
-
-	'''
-	When users enter a payload for a validation scenario, write to disk for use in Spark context
-
-	Args:
-		sender (auth.models.ValidationScenario): class
-		user (auth.models.ValidationScenario): instance
-		kwargs: not used
-	'''
-
-	# check that transformation directory exists
-	validations_dir = '%s/validation' % settings.BINARY_STORAGE.rstrip('/').split('file://')[-1]
-	if not os.path.exists(validations_dir):
-		os.mkdir(validations_dir)
-
-	# if previously written to disk, remove
-	if instance.filepath:
-		try:
-			os.remove(instance.filepath)
-		except:
-			logger.debug('could not remove validation scenario file: %s' % instance.filepath)
-
-	# write Schematron type validation to disk
-	if instance.validation_type == 'sch':
-		filename = 'file_%s.sch' % uuid.uuid4().hex
-	if instance.validation_type == 'python':
-		filename = 'file_%s.py' % uuid.uuid4().hex
-	if instance.validation_type == 'es_query':
-		filename = 'file_%s.json' % uuid.uuid4().hex
-	if instance.validation_type == 'xsd':
-		filename = 'file_%s.xsd' % uuid.uuid4().hex
-
-	filepath = '%s/%s' % (validations_dir, filename)
-	with open(filepath, 'w') as f:
-		f.write(instance.payload)
-
-	# update filepath
-	instance.filepath = filepath
-
-
-@receiver(models.signals.pre_delete, sender=DPLABulkDataDownload)
-def delete_dbdd_pre_delete(sender, instance, **kwargs):
-
-	# remove download from disk
-	if os.path.exists(instance.filepath):
-		logger.debug('removing %s from disk' % instance.filepath)
-		os.remove(instance.filepath)
-
-	# remove ES index if exists
-	try:
-		if es_handle.indices.exists(instance.es_index):
-			logger.debug('removing ES index: %s' % instance.es_index)
-			es_handle.indices.delete(instance.es_index)
-	except:
-		logger.debug('could not remove ES index: %s' % instance.es_index)
-
-
-@receiver(models.signals.post_init, sender=CombineBackgroundTask)
-def background_task_post_init(sender, instance, **kwargs):
-
-	# if exists already, update status
-	if instance.id:
-		instance.update()
-
-
-@receiver(models.signals.pre_delete, sender=CombineBackgroundTask)
-def background_task_pre_delete_django_tasks(sender, instance, **kwargs):
-
-	# if export dir exists in task_output, delete as well
-	if instance.task_output != {} and 'export_dir' in instance.task_output.keys():
-		try:
-			logger.debug('removing task export dir: %s' % instance.task_output['export_dir'])
-			shutil.rmtree(instance.task_output['export_dir'])
-		except:
-			logger.debug('could not parse task output as JSON')
-
-
-# MongoEngine signals
-mongoengine.signals.pre_delete.connect(StateIO.pre_delete, sender=StateIO)
-
-
-####################################################################
-# Apahce Livy and Spark Clients										 #
-####################################################################
-
-class LivyClient(object):
-
-	'''
-	Client used for HTTP requests made to Livy server.
-	On init, pull Livy information and credentials from settings.
-
-	This Class uses a combination of raw HTTP requests to Livy server, and the built-in
-	python-api HttpClient.
-		- raw requests are helpful for starting sessions, and getting session status
-		- HttpClient useful for submitting jobs, closing session
-
-	Sets class attributes from Django settings
-	'''
-
-	server_host = settings.LIVY_HOST
-	server_port = settings.LIVY_PORT
-	default_session_config = settings.LIVY_DEFAULT_SESSION_CONFIG
-
-
-	@classmethod
-	def http_request(self,
-			http_method,
-			url,
-			data=None,
-			params=None,
-			headers={'Content-Type':'application/json'},
-			files=None,
-			stream=False
-		):
-
-		'''
-		Make HTTP request to Livy serer.
-
-		Args:
-			verb (str): HTTP verb to use for request, e.g. POST, GET, etc.
-			url (str): expecting path only, as host is provided by settings
-			data (str,file): payload of data to send for request
-			headers (dict): optional dictionary of headers passed directly to requests.request,
-				defaults to JSON content-type request
-			files (dict): optional dictionary of files passed directly to requests.request
-			stream (bool): passed directly to requests.request for stream parameter
-		'''
-
-		# prepare data as JSON string
-		if type(data) != str:
-			data = json.dumps(data)
-
-		# build session
-		session = requests.Session()
-
-		# build request
-		request = requests.Request(http_method, "http://%s:%s/%s" % (
-			self.server_host,
-			self.server_port,
-			url.lstrip('/')),
-			data=data,
-			params=params,
-			headers=headers,
-			files=files)
-		prepped_request = request.prepare() # or, with session, session.prepare_request(request)
-
-		# send request
-		try:
-			response = session.send(
-				prepped_request,
-				stream=stream,
-			)
-
-			# return
-			return response
-
-		except requests.ConnectionError as e:
-			logger.debug("LivyClient: error sending http request to Livy")
-			logger.debug(str(e))
-			return False
-
-
-	@classmethod
-	def get_sessions(self):
-
-		'''
-		Return current Livy sessions
-
-		Args:
-			None
-
-		Returns:
-			(dict): Livy server response
-		'''
-
-		livy_sessions = self.http_request('GET','sessions')
-		return livy_sessions
-
-
-	@classmethod
-	def create_session(self, config=None):
-
-		'''
-		Initialize Livy/Spark session.
-
-		Args:
-			config (dict): optional configuration for Livy session, defaults to settings.LIVY_DEFAULT_SESSION_CONFIG
-
-		Returns:
-			(dict): Livy server response
-		'''
-
-		# if optional session config provided, use, otherwise use default session config from localsettings
-		if config:
-			data = config
-		else:
-			data = self.default_session_config
-
-		# issue POST request to create new Livy session
-		return self.http_request('POST', 'sessions', data=data)
-
-
-	@classmethod
-	def session_status(self, session_id):
-
-		'''
-		Return status of Livy session based on session id
-
-		Args:
-			session_id (str/int): Livy session id
-
-		Returns:
-			(dict): Livy server response
-		'''
-
-		return self.http_request('GET','sessions/%s' % session_id)
-
-
-	@classmethod
-	def stop_session(self, session_id):
-
-		'''
-		Assume session id's are unique, change state of session DB based on session id only
-			- as opposed to passing session row, which while convenient, would limit this method to
-			only stopping sessions with a LivySession row in the DB
-
-		QUESTION: Should this attempt to kill all Jobs in spark app upon closing?
-
-		Args:
-			session_id (str/int): Livy session id
-
-		Returns:
-			(dict): Livy server response
-		'''
-
-		# remove session
-		return self.http_request('DELETE','sessions/%s' % session_id)
-
-
-	@classmethod
-	def get_jobs(self, session_id, python_code):
-
-		'''
-		Get all jobs (statements) for a session
-
-		Args:
-			session_id (str/int): Livy session id
-
-		Returns:
-			(dict): Livy server response
-		'''
-
-		# statement
-		jobs = self.http_request('GET', 'sessions/%s/statements' % session_id)
-		return job
-
-
-	@classmethod
-	def job_status(self, job_url):
-
-		'''
-		Get status of job (statement) for a session
-
-		Args:
-			job_url (str/int): full URL for statement in Livy session
-
-		Returns:
-			(dict): Livy server response
-		'''
-
-		# statement
-		statement = self.http_request('GET', job_url)
-		return statement
-
-
-	@classmethod
-	def submit_job(self,
-		session_id,
-		python_code,
-		ensure_livy_session=True):
-
-		'''
-		Submit job via HTTP request to /statements
-
-		Args:
-			session_id (str/int): Livy session id
-			python_code (str):
-
-		Returns:
-			(dict): Livy server response
-		'''
-
-		# if ensure_livy_session
-		if ensure_livy_session:
-			logger.debug('ensuring Livy session')
-			session_id = LivySession.ensure_active_session_id(session_id)
-
-		if session_id != None:
-
-			# submit statement
-			job = self.http_request('POST', 'sessions/%s/statements' % session_id, data=json.dumps(python_code))
-			return job
-
-		else:
-			return False
-
-
-	@classmethod
-	def stop_job(self, job_url):
-
-		'''
-		Stop job via HTTP request to /statements
-
-		Args:
-			job_url (str/int): full URL for statement in Livy session
-
-		Returns:
-			(dict): Livy server response
-		'''
-
-		# statement
-		statement = self.http_request('POST', '%s/cancel' % job_url)
-		return statement
-
-
-	@classmethod
-	def get_log_lines(self, session_id, size=10):
-
-		'''
-		Return lines from Livy log
-
-		Args:
-			session_id (str/int): Livy session id
-			size (int): Max number of lines
-
-		Returns:
-			(list): Log lines
-		'''
-
-		return self.http_request('GET','sessions/%s/log' % session_id, params={'size':size})
-
-
-
-class SparkAppAPIClient(object):
-
-	'''
-	Client to communicate with Spark Application created by Livy Session
-
-	TODO:
-		- the Spark Application port can change (https://github.com/WSULib/combine/issues/243)
-			- SPARK_APPLICATION_API_BASE is based on 4040 for SPARK_APPLICATION_ROOT_PORT
-			- increment from 4040, consider looping through until valid app found?
-	'''
-
-	@classmethod
-	def http_request(self,
-			livy_session,
-			http_method,
-			url,
-			data=None,
-			params=None,
-			headers={'Content-Type':'application/json'},
-			files=None,
-			stream=False
-		):
-
-		'''
-		Make HTTP request to Spark Application API
-
-		Args:
-			livy_session (core.models.LivySession): instance of LivySession that contains sparkUiUrl
-			verb (str): HTTP verb to use for request, e.g. POST, GET, etc.
-			url (str): expecting path only, as host is provided by settings
-			data (str,file): payload of data to send for request
-			headers (dict): optional dictionary of headers passed directly to requests.request,
-				defaults to JSON content-type request
-			files (dict): optional dictionary of files passed directly to requests.request
-			stream (bool): passed directly to requests.request for stream parameter
-		'''
-
-		# prepare data as JSON string
-		if type(data) != str:
-			data = json.dumps(data)
-
-		# build request
-		session = requests.Session()
-		request = requests.Request(http_method, "http://%s%s" % ("%s" % livy_session.sparkUiUrl, url),
-			data=data,
-			params=params,
-			headers=headers,
-			files=files)
-		prepped_request = request.prepare()
-		response = session.send(
-			prepped_request,
-			stream=stream,
-		)
-		return response
-
-
-	@classmethod
-	def get_application_id(self, livy_session, livy_session_id):
-
-		'''
-		Attempt to retrieve application ID based on Livy Session ID
-
-		Args:
-			None
-
-		Returns:
-			(dict): Spark Application API response
-		'''
-
-		# get list of applications
-		applications = self.http_request(livy_session, 'GET','/api/v1/applications').json()
-
-		# loop through and look for Livy session
-		for app in applications:
-			if app['name'] == 'livy-session-%s' % livy_session_id:
-				logger.debug('found application matching Livy session id: %s' % app['id'])
-				return app['id']
-
-
-	@classmethod
-	def get_spark_jobs_by_jobGroup(self, livy_session, spark_app_id, jobGroup, parse_dates=False, calc_duration=True):
-
-		'''
-		Method to retrieve all Jobs from application, then filter by jobGroup
-		'''
-
-		# get all jobs from application
-		jobs = self.http_request(livy_session, 'GET','/api/v1/applications/%s/jobs' % spark_app_id).json()
-
-		# loop through and filter
-		filtered_jobs = [ job for job in jobs if 'jobGroup' in job.keys() and job['jobGroup'] == str(jobGroup) ]
-
-		# convert to datetimes
-		if parse_dates:
-			for job in filtered_jobs:
-				job['submissionTime'] = dateutil.parser.parse(job['submissionTime'])
-				if 'completionTime' in job.keys():
-					job['completionTime'] = dateutil.parser.parse(job['completionTime'])
-
-		# calc duration if flagged
-		if calc_duration:
-			for job in filtered_jobs:
-
-				# prepare dates
-				if not parse_dates:
-					st = dateutil.parser.parse(job['submissionTime'])
-					if 'completionTime' in job.keys():
-						ct = dateutil.parser.parse(job['completionTime'])
-					else:
-						ct = datetime.datetime.now()
-				else:
-					st = job['submissionTime']
-					if 'completionTime' in job.keys():
-						ct = job['completionTime']
-					else:
-						ct = datetime.datetime.now()
-
-				# calc and append
-				job['duration'] = (ct.replace(tzinfo=None) - st.replace(tzinfo=None)).seconds
-				m, s = divmod(job['duration'], 60)
-				h, m = divmod(m, 60)
-				job['duration_s'] = "%d:%02d:%02d" % (h, m, s)
-
-		return filtered_jobs
-
-
-	@classmethod
-	def kill_job(self, livy_session, job_id):
-
-		'''
-		Method to send kill command via GET request to Spark Job id
-		'''
-
-		kill_request = self.http_request(livy_session, 'GET','/jobs/job/kill/', params={'id':job_id})
-		if kill_request.status_code == 200:
-			return True
-		else:
-			return False
-
-
-####################################################################
-# Combine Models 												   #
-####################################################################
-
-class ESIndex(object):
-
-	'''
-	Model to aggregate methods useful for accessing and analyzing ElasticSearch indices
-	'''
-
-	def __init__(self, es_index):
-
-		# convert single index to list
-		if type(es_index) == str:
-			self.es_index = [es_index]
-		else:
-			self.es_index = es_index
-
-		# also, save as string
-		self.es_index_str = str(self.es_index)
-
-
-	def get_index_fields(self):
-
-		'''
-		Get list of all fields for index
-
-		Args:
-			None
-
-		Returns:
-			(list): list of field names
-		'''
-
-		if es_handle.indices.exists(index=self.es_index) and es_handle.search(index=self.es_index)['hits']['total'] > 0:
-
-			# get mappings for job index
-			es_r = es_handle.indices.get(index=self.es_index)
-
-			# loop through indices and build field names
-			field_names = []
-			for index,index_properties in es_r.items():
-				fields = index_properties['mappings']['record']['properties']
-				# get fields as list and extend list
-				field_names.extend(list(fields.keys()))
-			# get unique list
-			field_names = list(set(field_names))
-
-			# remove uninteresting fields
-			field_names = [ field for field in field_names if field not in [
-					'db_id',
-					'combine_id',
-					'xml2kvp_meta',
-					'fingerprint']
-				]
-
-			# sort alphabetically that influences results list
-			field_names.sort()
-
-			return field_names
-
-
-	def _calc_field_metrics(self,
-			sr_dict,
-			field_name,
-			one_per_doc_offset=settings.ONE_PER_DOC_OFFSET
-		):
-
-		'''
-		Calculate metrics for a given field.
-
-		Args:
-			sr_dict (dict): ElasticSearch search results dictionary
-			field_name (str): Field name to analyze metrics for
-			one_per_doc_offset (float): Offset from 1.0 that is used to guess if field is unique for all documents
-
-		Returns:
-			(dict): Dictionary of metrics for given field
-		'''
-
-		if sr_dict['aggregations']['%s_doc_instances' % field_name]['doc_count'] > 0:
-
-			# add that don't require calculation
-			field_dict = {
-				'field_name':field_name,
-				'doc_instances':sr_dict['aggregations']['%s_doc_instances' % field_name]['doc_count'],
-				'val_instances':sr_dict['aggregations']['%s_val_instances' % field_name]['value'],
-				'distinct':sr_dict['aggregations']['%s_distinct' % field_name]['value']
-			}
-
-			# documents without
-			field_dict['doc_missing'] = sr_dict['hits']['total'] - field_dict['doc_instances']
-
-			# distinct ratio
-			if field_dict['val_instances'] > 0:
-				field_dict['distinct_ratio'] = round((field_dict['distinct'] / field_dict['val_instances']), 4)
-			else:
-				field_dict['distinct_ratio'] = 0.0
-
-			# percentage of total documents with instance of this field
-			field_dict['percentage_of_total_records'] = round(
-				(field_dict['doc_instances'] / sr_dict['hits']['total']), 4)
-
-			# one, distinct value for this field, for this document
-			if field_dict['distinct_ratio'] > (1.0 - one_per_doc_offset) \
-			 and field_dict['distinct_ratio'] < (1.0 + one_per_doc_offset) \
-			 and len(set([field_dict['doc_instances'], field_dict['val_instances'], sr_dict['hits']['total']])) == 1:
-				field_dict['one_distinct_per_doc'] = True
-			else:
-				field_dict['one_distinct_per_doc'] = False
-
-			# return
-			return field_dict
-
-		# if no instances of field in results, return False
-		else:
-			return False
-
-
-	def count_indexed_fields(self,
-			cardinality_precision_threshold=settings.CARDINALITY_PRECISION_THRESHOLD,
-			job_record_count=None
-		):
-
-		'''
-		Calculate metrics of fields across all document in a job's index:
-			- *_doc_instances = how many documents the field exists for
-			- *_val_instances = count of total values for that field, across all documents
-			- *_distinct = count of distinct values for that field, across all documents
-
-		Note: distinct counts rely on cardinality aggregations from ElasticSearch, but these are not 100 percent
-		accurate according to ES documentation:
-		https://www.elastic.co/guide/en/elasticsearch/guide/current/_approximate_aggregations.html
-
-		Args:
-			cardinality_precision_threshold (int, 0:40-000): Cardinality precision threshold (see note above)
-			job_record_count (int): optional pre-count of records
-
-		Returns:
-			(dict):
-				total_docs: count of total docs
-				field_counts (dict): dictionary of fields with counts, uniqueness across index, etc.
-		'''
-
-		if self.es_index != [] and es_handle.indices.exists(index=self.es_index) and es_handle.search(index=self.es_index)['hits']['total'] > 0:
-
-			# DEBUG
-			stime = time.time()
-
-			# get field mappings for index
-			field_names = self.get_index_fields()
-
-			# loop through fields and query ES
-			field_count = []
-			for field_name in field_names:
-
-				logger.debug('analyzing mapped field %s' % field_name)
-
-				# init search
-				s = Search(using=es_handle, index=self.es_index)
-
-				# return no results, only aggs
-				s = s[0]
-
-				# add agg buckets for each field to count total and unique instances
-				# for field_name in field_names:
-				s.aggs.bucket('%s_doc_instances' % field_name, A('filter', Q('exists', field=field_name)))
-				s.aggs.bucket('%s_val_instances' % field_name, A('value_count', field='%s.keyword' % field_name))
-				s.aggs.bucket('%s_distinct' % field_name, A(
-						'cardinality',
-						field='%s.keyword' % field_name,
-						precision_threshold = cardinality_precision_threshold
-					))
-
-				# execute search and capture as dictionary
-				sr = s.execute()
-				sr_dict = sr.to_dict()
-
-				# get metrics and append if field metrics found
-				field_metrics = self._calc_field_metrics(sr_dict, field_name)
-				if field_metrics:
-					field_count.append(field_metrics)
-
-			# DEBUG
-			logger.debug('count indexed fields elapsed: %s' % (time.time()-stime))
-
-			# prepare dictionary for return
-			return_dict = {
-				'total_docs':sr_dict['hits']['total'],
-				'fields':field_count
-			}
-
-			# if job record count provided, include percentage of indexed records to that count
-			if job_record_count:
-				indexed_percentage = round((float(return_dict['total_docs']) / float(job_record_count)), 4)
-				return_dict['indexed_percentage'] = indexed_percentage
-
-			# return
-			return return_dict
-
-		else:
-			return False
-
-
-	def field_analysis(self,
-			field_name,
-			cardinality_precision_threshold=settings.CARDINALITY_PRECISION_THRESHOLD,
-			metrics_only=False,
-			terms_limit=10000
-		):
-
-		'''
-		For a given field, return all values for that field across a job's index
-
-		Note: distinct counts rely on cardinality aggregations from ElasticSearch, but these are not 100 percent
-		accurate according to ES documentation:
-		https://www.elastic.co/guide/en/elasticsearch/guide/current/_approximate_aggregations.html
-
-		Args:
-			field_name (str): field name
-			cardinality_precision_threshold (int, 0:40,000): Cardinality precision threshold (see note above)
-			metrics_only (bool): If True, return only field metrics and not values
-
-		Returns:
-			(dict): dictionary of values for a field
-		'''
-
-		# init search
-		s = Search(using=es_handle, index=self.es_index)
-
-		# add aggs buckets for field metrics
-		s.aggs.bucket('%s_doc_instances' % field_name, A('filter', Q('exists', field=field_name)))
-		s.aggs.bucket('%s_val_instances' % field_name, A('value_count', field='%s.keyword' % field_name))
-		s.aggs.bucket('%s_distinct' % field_name, A(
-				'cardinality',
-				field='%s.keyword' % field_name,
-				precision_threshold = cardinality_precision_threshold
-			))
-
-		# add agg bucket for field values
-		if not metrics_only:
-			s.aggs.bucket(field_name, A('terms', field='%s.keyword' % field_name, size=terms_limit))
-
-		# return zero
-		s = s[0]
-
-		# execute and return aggs
-		sr = s.execute()
-
-		# get metrics
-		field_metrics = self._calc_field_metrics(sr.to_dict(), field_name)
-
-		# prepare and return
-		if not metrics_only:
-			values = sr.aggs[field_name]['buckets']
-		else:
-			values = None
-
-		return {
-			'metrics':field_metrics,
-			'values':values
-		}
-
-
-	def query(self, query_body):
-
-		'''
-		Method to run query against Job's ES index
-		'''
-
-		# init query
-		query = Search(using=es_handle, index=self.es_index)
-
-		# update with query_body
-		if type(query_body) == dict:
-			query = query.update_from_dict(query_body)
-		elif type(query_body) == str:
-			query = query.update_from_dict(json.loads(query_body))
-
-		# execute and return
-		results = query.execute()
-		return results
-
-
-
-class PublishedRecords(object):
-
-	'''
-	Model to manage the aggregation and retrieval of published records.
-	'''
-
-	def __init__(self, subset=None):
-
-		'''
-		Args:
-			subset (str): published subset slug
-		'''
-
-		self.record_group = 0
-
-		# get published jobs
-		self.published_jobs = Job.objects.filter(published=True)
-
-		# set subset and filter if need be
-		self.subset = subset
-		if self.subset != None:
-
-			# retrieve published subset document in Mongo
-			self.ps_doc = mc_handle.combine.misc.find_one({'type':'published_subset','name':self.subset})
-
-			if self.ps_doc == None:
-				logger.warning('published subset could not be found for name: %s' % self.subset)
-
-			else:
-
-				# build list of publish_set_ids to limit to
-				publish_set_ids = self.ps_doc.get('publish_set_ids',[])
-
-				# filter jobs to sets
-				self.published_jobs = self.published_jobs.filter(publish_set_id__in=publish_set_ids)
-
-				# if including non-set records, merge a Job queryset with all published Jobs, sans publish_set_id
-				if self.ps_doc.get('include_non_set_records',False):
-					non_set_published_jobs = Job.objects.filter(published=True, publish_set_id='')
-					self.published_jobs = self.published_jobs | non_set_published_jobs
-
-				# include any published Jobs from hierarchy, if present
-				hierarchy = self.ps_doc.get('hierarchy',[])
-				if len(hierarchy) > 0:
-
-					# collect job, record group, and org ids
-					org_ids = [ int(_.split('|')[1]) for _ in hierarchy if _.startswith('org') ]
-					record_group_ids = [ int(_.split('|')[1]) for _ in hierarchy if _.startswith('record_group') ]
-					job_ids = [ int(_.split('|')[1]) for _ in hierarchy if _.startswith('job') ]
-
-					# OR query to get set of Jobs that match
-					hierarchy_jobs = Job.objects.filter(published=True, pk__in=job_ids) |\
-						Job.objects.filter(published=True, record_group__in=record_group_ids) |\
-						Job.objects.filter(published=True, record_group__organization__in=org_ids)
-
-					# merge with published jobs
-					self.published_jobs = self.published_jobs | hierarchy_jobs
-
-		# set Mongo document count id
-		self.mongo_count_id = 'published_field_counts'
-		if self.subset != None:
-			self.mongo_count_id = '%s_%s' % (self.mongo_count_id, self.subset)
-
-		# get set IDs from record group of published jobs
-		sets = {}
-		for job in self.published_jobs:
-
-			if job.publish_set_id:
-
-				# if set not seen, add as list
-				if job.publish_set_id not in sets.keys():
-					sets[job.publish_set_id] = []
-
-				# add publish job
-				sets[job.publish_set_id].append(job)
-		self.sets = sets
-
-		# establish ElasticSearchIndex (esi) instance
-		self.esi = ESIndex([ 'j%s' % job.id for job in self.published_jobs ])
-
-
-	@property
-	def records(self):
-
-		'''
-		Property to return QuerySet of all published records
-		'''
-
-		return Record.objects.filter(job_id__in=[job.id for job in self.published_jobs])
-
-
-	def get_record(self, record_id):
-
-		'''
-		Return single, published record by record.record_id
-
-		Args:
-			record_id (str): Record's record_id
-
-		Returns:
-			(core.model.Record): single Record instance
-		'''
-
-		record_query = self.records.filter(record_id = record_id)
-
-		# if one, return
-		if record_query.count() == 1:
-			return record_query.first()
-
-		else:
-			logger.debug('multiple records found for id %s - this is not allowed for published records' % id)
-			return False
-
-
-	def count_indexed_fields(self, force_recount=False):
-
-		'''
-		Wrapper for ESIndex.count_indexed_fields
-			- stores results in Mongo to avoid re-calcing everytime
-				- stored as misc/published_field_counts
-			- checks Mongo for stored metrics, if not found, calcs and stores
-			- when Jobs are published, this Mongo entry is removed forcing a re-calc
-
-		Args:
-			force_recount (boolean): force recount and update to stored doc in Mongo
-		'''
-
-		# check for stored field counts
-		published_field_counts = mc_handle.combine.misc.find_one(self.mongo_count_id)
-
-		# if present, return and use
-		if published_field_counts and not force_recount:
-			logger.debug('saved published field counts found, using')
-			return published_field_counts
-
-		# else, calculate, store, and return
-		else:
-
-			logger.debug('calculating published field counts, saving, and returning')
-
-			# calc
-			published_field_counts = self.esi.count_indexed_fields()
-
-			# if published_field_counts
-			if published_field_counts:
-
-				# add id and replace (upsert if necessary)
-				published_field_counts['_id'] = self.mongo_count_id
-				doc = mc_handle.combine.misc.replace_one(
-					{'_id':self.mongo_count_id},
-					published_field_counts,
-					upsert=True)
-
-			# return
-			return published_field_counts
-
-
-	@staticmethod
-	def get_publish_set_ids():
-
-		'''
-		Static method to return unique, not Null publish set ids
-
-		Args:
-			None
-
-		Returns:
-			(list): list of publish set ids
-		'''
-
-		publish_set_ids = Job.objects.exclude(publish_set_id=None).values('publish_set_id').distinct()
-		return publish_set_ids
-
-
-	@staticmethod
-	def get_subsets(includes_publish_set_id=None):
-
-		'''
-		Static method to return published subsets
-		'''
-
-		if includes_publish_set_id:
-			logger.debug('filtering Published Subsets to those that include publish_set_id: %s' % includes_publish_set_id)
-			return list(mc_handle.combine.misc.find({'type':'published_subset','publish_set_ids':includes_publish_set_id}))
-
-		else:
-			return list(mc_handle.combine.misc.find({'type':'published_subset'}))
-
-
-	def update_subset(self, update_dict):
-
-		'''
-		Method to update currently associated subset (self.subset and self.ps_doc) with new parameters
-		'''
-
-		# udpate mongo doc
-		r = mc_handle.combine.misc.update_one(
-			{'_id':self.ps_doc['_id']},
-			{'$set':update_dict}, upsert=True)
-		logger.debug(r.raw_result)
-
-
-	def add_publish_set_id_to_subset(self, publish_set_id):
-
-		'''
-		Method to add publish_set_id to Published Subset
-		'''
-
-		publish_set_ids = self.ps_doc['publish_set_ids']
-		if publish_set_id != '' and publish_set_id not in publish_set_ids:
-			update_dict = {
-				'publish_set_ids':publish_set_ids + [publish_set_id]
-			}
-
-		elif publish_set_id == '':
-			logger.debug('adding ALL non-set Records to Published Subset')
-			update_dict = {
-				'include_non_set_records':True
-			}
-
-		# udpate mongo doc
-		r = mc_handle.combine.misc.update_one(
-			{'_id':self.ps_doc['_id']},
-			{'$set':update_dict}, upsert=True)
-		logger.debug(r.raw_result)
-
-		# remove pre-counts
-		self.remove_subset_precounts()
-
-
-	def remove_subset_precounts(self):
-
-		'''
-		Method to remove pre-counts for Published Subset
-		'''
-
-		mc_handle.combine.misc.delete_one({'_id':'published_field_counts_%s' % self.subset})
-
-
-
-class CombineJob(object):
-
-	'''
-	Class to aggregate methods useful for managing and inspecting jobs.
-
-	Additionally, some methods and workflows for loading a job, inspecting job.job_type, and loading as appropriate
-	Combine job.
-
-	Note: There is overlap with the core.models.Job class, but this not being a Django model, allows for a bit
-	more flexibility with __init__.
-	'''
-
-	def __init__(self,
-		user=None,
-		job_id=None,
-		parse_job_output=True):
-
-		self.user = user
-		self.livy_session = LivySession.get_active_session()
-		self.df = None
-		self.job_id = job_id
-
-		# setup ESIndex instance
-		self.esi = ESIndex('j%s' % self.job_id)
-
-		# if job_id provided, attempt to retrieve and parse output
-		if self.job_id:
-
-			# retrieve job
-			self.get_job(self.job_id)
-
-
-	def __repr__(self):
-		return '<Combine Job: #%s, %s, status %s>' % (self.job.id, self.job.job_type, self.job.status)
-
-
-	def default_job_name(self):
-
-		'''
-		Method to provide default job name based on class type and date
-
-		Args:
-			None
-
-		Returns:
-			(str): formatted, default job name
-		'''
-
-		return '%s @ %s' % (type(self).__name__, datetime.datetime.now().strftime('%b. %d, %Y, %-I:%M:%S %p'))
-
-
-	@staticmethod
-	def init_combine_job(
-		user=None,
-		record_group=None,
-		job_type_class=None,
-		job_params={},
-		job_details = {},
-		**kwargs):
-
-		'''
-		Static method to initiate a CombineJob
-
-		Args:
-			user (django.auth.User): Instance of User
-			record_group (core.models.RecordGroup): Record Group for Job to be run in
-			job_type_class (CombineJob subclass): Type of Job to run
-			job_params (dict, QueryDict): parameters for Job
-				- accepts dictionary or Django QueryDict
-				- is converted to Django MultiValueDict
-			job_details (dict): optional, pre-loaded job_details dict
-
-		Returns:
-			- inititates core.models.Job instance
-			- initiates job_details
-				- parses *shared* parameters across all Job types
-			- passes unsaved job instance and initiated job_details dictionary to job_type_class
-
-		'''
-
-		# prepare job_details
-		job_details = {}
-
-		# user
-		if user != None:
-			job_details['user_id'] = user.id
-
-		# convert python dictionary or Django request object to Django MultiValueDict
-		job_params = MultiValueDict(job_params)
-
-		# init job_details by parsing job params shared across job types
-		job_details = CombineJob._parse_shared_job_params(job_details, job_params, kwargs)
-
-		# capture and mix in job type specific params
-		job_details = job_type_class.parse_job_type_params(job_details, job_params, kwargs)
-
-		# init job_type_class with record group and parsed job_details dict
-		cjob = job_type_class(
-			user=user,
-			record_group=record_group,
-			job_details=job_details)
-
-		# return
-		return cjob
-
-
-	@staticmethod
-	def _parse_shared_job_params(job_details, job_params, kwargs):
-
-		'''
-		Method to parse job parameters shared across all Job types
-
-		Args:
-			job_details (dict): dictionary to add parsed parameters to
-			job_params (django.utils.datastructures.MultiValueDict): parameters provided for job
-		'''
-
-		# parse job name
-		job_details['job_name'] = job_params.get('job_name')
-		if job_details['job_name'] == '':
-			job_details['job_name'] = None
-
-		# get job note
-		job_details['job_note'] = job_params.get('job_note')
-		if job_details['job_note'] == '':
-			job_details['job_note'] = None
-
-		# get field mapper configurations
-		job_details['field_mapper'] = job_params.get('field_mapper', None)
-		if job_details['field_mapper'] != None and job_details['field_mapper'] != 'default':
-			job_details['field_mapper'] = int(job_details['field_mapper'])
-		fm_config_json = job_params.get('fm_config_json', None)
-		if fm_config_json != None:
-			job_details['field_mapper_config'] = json.loads(fm_config_json)
-		else:
-			job_details['field_mapper_config'] = json.loads(XML2kvp().config_json)
-
-		# finish input filters
-		job_details['input_filters'] = CombineJob._parse_input_filters(job_params)
-
-		# get requested validation scenarios and convert to int
-		job_details['validation_scenarios'] = [int(vs_id) for vs_id in job_params.getlist('validation_scenario', []) ]
-
-		# handle requested record_id transform
-		job_details['rits'] = job_params.get('rits', None)
-		if job_details['rits'] == '':
-			job_details['rits'] = None
-		if job_details['rits'] != None:
-			job_details['rits'] = int(job_details['rits'])
-
-		# handle DPLA bulk data compare
-		job_details['dbdm'] = {
-			'dbdd':None,
-			'dbdd_s3_key':None,
-			'matches':None,
-			'misses':None
-		}
-		job_details['dbdm']['dbdd'] = job_params.get('dbdd', None)
-		if job_details['dbdm']['dbdd'] == '':
-			job_details['dbdm']['dbdd'] = None
-		if job_details['dbdm']['dbdd'] != None:
-			# set as int
-			job_details['dbdm']['dbdd'] = int(job_details['dbdm']['dbdd'])
-			# get dbdd instance
-			dbdd = DPLABulkDataDownload.objects.get(pk=job_details['dbdm']['dbdd'])
-			# set s3_key
-			job_details['dbdm']['dbdd_s3_key'] = dbdd.s3_key
-
-		# debug
-		logger.debug(job_details)
-
-		# return
-		return job_details
-
-
-	@staticmethod
-	def _parse_input_filters(job_params):
-
-		'''
-		Method to handle parsing input filters, including Job specific filters
-		TODO: refactor duplicative parsing for global and job specific
-
-		Args:
-			job_params (dict): parameters passed
-
-		Returns:
-			(dict): dictionary to be set as job_details['input_filters']
-		'''
-
-		# capture input filters
-		input_filters = {
-			'job_specific':{}
-		}
-
-		# validity valve
-		input_filters['input_validity_valve'] = job_params.get('input_validity_valve', 'all')
-
-		# numerical valve
-		input_numerical_valve = job_params.get('input_numerical_valve', None)
-		if input_numerical_valve in ('', None):
-			input_filters['input_numerical_valve'] = None
-		else:
-			input_filters['input_numerical_valve'] = int(input_numerical_valve)
-
-		# es query valve
-		input_es_query_valve = job_params.get('input_es_query_valve', None)
-		if input_es_query_valve in ('', None):
-			input_es_query_valve = None
-		input_filters['input_es_query_valve'] = input_es_query_valve
-
-		# duplicates valve
-		filter_dupe_record_ids = job_params.get('filter_dupe_record_ids', 'true')
-		if filter_dupe_record_ids == 'true':
-			input_filters['filter_dupe_record_ids'] = True
-		else:
-			input_filters['filter_dupe_record_ids'] = False
-
-		# check for any Job specific filters, and append
-		job_specs = job_params.getlist('job_spec_json')
-		for job_spec_json in job_specs:
-
-			# parse JSON and make similar to global input filters structure
-			job_spec_form_dict = { f['name'].lstrip('job_spec_'):f['value'] for f in json.loads(job_spec_json) }
-
-			# prepare job_spec
-			job_spec_dict = {}
-
-			# validity valve
-			job_spec_dict['input_validity_valve'] = job_spec_form_dict.get('input_validity_valve', 'all')
-
-			# numerical valve
-			input_numerical_valve = job_spec_form_dict.get('input_numerical_valve', None)
-			if input_numerical_valve in ('', None):
-				job_spec_dict['input_numerical_valve'] = None
-			else:
-				job_spec_dict['input_numerical_valve'] = int(input_numerical_valve)
-
-			# es query valve
-			input_es_query_valve = job_spec_form_dict.get('input_es_query_valve', None)
-			if input_es_query_valve in ('', None):
-				input_es_query_valve = None
-			job_spec_dict['input_es_query_valve'] = input_es_query_valve
-
-			# duplicates valve
-			filter_dupe_record_ids = job_spec_form_dict.get('filter_dupe_record_ids', 'true')
-			if filter_dupe_record_ids == 'true':
-				job_spec_dict['filter_dupe_record_ids'] = True
-			else:
-				job_spec_dict['filter_dupe_record_ids'] = False
-
-			# finally, append to job_specific dictionary for input_filters
-			input_filters['job_specific'][job_spec_form_dict['input_job_id']] = job_spec_dict
-
-		# finish input filters
-		return input_filters
-
-
-	def write_validation_job_links(self, job_details):
-
-		'''
-		Method to write links for all Validation Scenarios run
-		'''
-
-		# write validation links
-		if len(job_details['validation_scenarios']) > 0:
-			for vs_id in job_details['validation_scenarios']:
-				val_job = JobValidation(
-					job=self.job,
-					validation_scenario=ValidationScenario.objects.get(pk=int(vs_id))
-				)
-				val_job.save()
-
-
-	def write_input_job_links(self, job_details):
-
-		'''
-		Method to write links for all input Jobs used
-		'''
-
-		# get input_jobs
-		input_jobs = [ Job.objects.get(pk=int(job_id)) for job_id in job_details['input_job_ids'] ]
-
-		# save input jobs to JobInput table
-		for input_job in input_jobs:
-			job_input_link = JobInput(
-				job=self.job,
-				input_job=input_job
-			)
-			job_input_link.save()
-
-
-	@staticmethod
-	def get_combine_job(job_id):
-
-		'''
-		Method to retrieve job, and load as appropriate Combine Job type.
-
-		Args:
-			job_id (int): Job ID in DB
-
-		Returns:
-			([
-				core.models.HarvestJob,
-				core.models.TransformJob,
-				core.models.MergeJob,
-				core.models.PublishJob
-			])
-		'''
-
-		# get job from db
-		try:
-			j = Job.objects.get(pk=job_id)
-		except ObjectDoesNotExist:
-			logger.debug('Job #%s was not found, returning False' % job_id)
-			return False
-
-		# using job_type, return instance of approriate job type
-		return globals()[j.job_type](job_id=job_id)
-
-
-	def start_job(self):
-
-		'''
-		Starts job, sends to prepare_job() for child classes
-
-		Args:
-			None
-
-		Returns:
-			None
-		'''
-
-		# if active livy session
-		if self.livy_session:
-			self.prepare_job()
-
-		# no active livy session, creating
-		else:
-			livy_session_id = LivySession.ensure_active_session_id(None)
-			self.livy_session = LivySession.get_active_session()
-			self.prepare_job()
-
-		# else:
-		# 	logger.debug('could not start job, active livy session not found')
-		# 	return False
-
-
-	def submit_job_to_livy(self, job_code):
-
-		'''
-		Using LivyClient, submit actual job code to Spark.	For the most part, Combine Jobs have the heavy lifting of
-		their Spark code in core.models.spark.jobs, but this spark code is enough to fire those.
-
-		Args:
-			job_code (str): String of python code to submit to Spark
-
-		Returns:
-			None
-				- sets attributes to self
-		'''
-
-		# if livy session provided
-		if self.livy_session != None:
-
-			# submit job
-			submit = LivyClient().submit_job(self.livy_session.session_id, job_code)
-			response = submit.json()
-			headers = submit.headers
-
-			# update job in DB
-			self.job.response = json.dumps(response)
-			self.job.spark_code = job_code
-			self.job.job_id = int(response['id'])
-			self.job.status = response['state']
-			self.job.url = headers['Location']
-			self.job.headers = headers
-			self.job.save()
-
-		else:
-
-			logger.debug('active livy session not found')
-
-			# update job in DB
-			self.job.spark_code = job_code
-			self.job.status = 'failed'
-			self.job.save()
-
-
-	def get_job(self, job_id):
-
-		'''
-		Retrieve Job from DB
-
-		Args:
-			job_id (int): Job ID
-
-		Returns:
-			(core.models.Job)
-		'''
-
-		self.job = Job.objects.filter(id=job_id).first()
-
-
-	def get_record(self, id, record_field='record_id'):
-
-		'''
-		Convenience method to return single record from job.
-
-		Args:
-			id (str): string of record ID
-			record_field (str): field from Record to filter on, defaults to 'record_id'
-		'''
-
-		# query for record
-		record_query = Record.objects.filter(job=self.job).filter(**{record_field:id})
-
-		# if only one found
-		if record_query.count() == 1:
-			return record_query.first()
-
-		# else, return all results
-		else:
-			return record_query
-
-
-	def count_indexed_fields(self):
-
-		'''
-		Wrapper for ESIndex.count_indexed_fields
-		'''
-
-		# return count
-		return self.esi.count_indexed_fields(job_record_count=self.job.record_count)
-
-
-	def field_analysis(self, field_name):
-
-		'''
-		Wrapper for ESIndex.field_analysis
-		'''
-
-		# return field analysis
-		return self.esi.field_analysis(field_name)
-
-
-	def get_indexing_failures(self):
-
-		'''
-		Retrieve failures for job indexing process
-
-		Args:
-			None
-
-		Returns:
-			(django.db.models.query.QuerySet): from IndexMappingFailure model
-		'''
-
-		# load indexing failures for this job from DB
-		index_failures = IndexMappingFailure.objects.filter(job_id=self.job.id)
-		return index_failures
-
-
-	def get_job_output_filename_hash(self):
-
-		'''
-		When avro files are saved to disk from Spark, they are given a unique hash for the outputted filenames.
-		This method reads the avro files from a Job's output, and extracts this unique hash for use elsewhere.
-
-		Args:
-			None
-
-		Returns:
-			(str): hash shared by all avro files within a job's output
-		'''
-
-		# get list of avro files
-		job_output_dir = self.job.job_output.split('file://')[-1]
-
-		try:
-			avros = [f for f in os.listdir(job_output_dir) if f.endswith('.avro')]
-
-			if len(avros) > 0:
-				job_output_filename_hash = re.match(r'part-[0-9]+-(.+?)\.avro', avros[0]).group(1)
-				logger.debug('job output filename hash: %s' % job_output_filename_hash)
-				return job_output_filename_hash
-
-			elif len(avros) == 0:
-				logger.debug('no avro files found in job output directory')
-				return False
-		except:
-			logger.debug('could not load job output to determine filename hash')
-			return False
-
-
-	def reindex_bg_task(self, fm_config_json=None):
-
-		'''
-		Method to reindex job as bg task
-
-		Args:
-			fm_config_json (dict|str): XML2kvp field mapper configurations, JSON or dictionary
-				- if None, saved configurations for Job will be used
-				- pass JSON to bg task for serialization
-		'''
-
-		# handle fm_config
-		if not fm_config_json:
-			fm_config_json = self.job.get_fm_config_json()
-		else:
-			if type(fm_config_json) == dict:
-				fm_config_json = json.dumps(fm_config_json)
-
-		# initiate Combine BG Task
-		ct = CombineBackgroundTask(
-			name = 'Re-Map and Index Job: %s' % self.job.name,
-			task_type = 'job_reindex',
-			task_params_json = json.dumps({
-				'job_id':self.job.id,
-				'fm_config_json':fm_config_json
-			})
-		)
-		ct.save()
-
-		# run celery task
-		bg_task = tasks.job_reindex.delay(ct.id)
-		logger.debug('firing bg task: %s' % bg_task)
-		ct.celery_task_id = bg_task.task_id
-		ct.save()
-
-		return ct
-
-
-	def new_validations_bg_task(self, validation_scenarios):
-
-		'''
-		Method to run new validations for Job
-
-		Args:
-			validation_scenarios (list): List of Validation Scenarios ids
-		'''
-
-		# initiate Combine BG Task
-		ct = CombineBackgroundTask(
-			name = 'New Validations for Job: %s' % self.job.name,
-			task_type = 'job_new_validations',
-			task_params_json = json.dumps({
-				'job_id':self.job.id,
-				'validation_scenarios':validation_scenarios
-			})
-		)
-		ct.save()
-
-		# run celery task
-		bg_task = tasks.job_new_validations.delay(ct.id)
-		logger.debug('firing bg task: %s' % bg_task)
-		ct.celery_task_id = bg_task.task_id
-		ct.save()
-
-		return ct
-
-
-	def remove_validation_bg_task(self, jv_id):
-
-		'''
-		Method to remove validations from Job based on Validation Job id
-		'''
-
-		# initiate Combine BG Task
-		ct = CombineBackgroundTask(
-			name = 'Remove Validation %s for Job: %s' % (jv_id, self.job.name),
-			task_type = 'job_remove_validation',
-			task_params_json = json.dumps({
-				'job_id':self.job.id,
-				'jv_id':jv_id
-			})
-		)
-		ct.save()
-
-		# run celery task
-		bg_task = tasks.job_remove_validation.delay(ct.id)
-		logger.debug('firing bg task: %s' % bg_task)
-		ct.celery_task_id = bg_task.task_id
-		ct.save()
-
-		return ct
-
-
-	def publish_bg_task(self, publish_set_id=None, in_published_subsets=[]):
-
-		'''
-		Method to remove validations from Job based on Validation Job id
-		'''
-
-		# initiate Combine BG Task
-		ct = CombineBackgroundTask(
-			name = 'Publish Job: %s' % (self.job.name),
-			task_type = 'job_publish',
-			task_params_json = json.dumps({
-				'job_id':self.job.id,
-				'publish_set_id':publish_set_id,
-				'in_published_subsets':in_published_subsets
-			})
-		)
-		ct.save()
-
-		# run celery task
-		bg_task = tasks.job_publish.delay(ct.id)
-		logger.debug('firing bg task: %s' % bg_task)
-		ct.celery_task_id = bg_task.task_id
-		ct.save()
-
-		# return ct
-		return ct
-
-
-	def unpublish_bg_task(self):
-
-		'''
-		Method to remove validations from Job based on Validation Job id
-		'''
-
-		# initiate Combine BG Task
-		ct = CombineBackgroundTask(
-			name = 'Unpublish Job: %s' % (self.job.name),
-			task_type = 'job_unpublish',
-			task_params_json = json.dumps({
-				'job_id':self.job.id
-			})
-		)
-		ct.save()
-
-		# run celery task
-		bg_task = tasks.job_unpublish.delay(ct.id)
-		logger.debug('firing bg task: %s' % bg_task)
-		ct.celery_task_id = bg_task.task_id
-		ct.save()
-
-		# return
-		return ct
-
-
-	def dbdm_bg_task(self, dbdd_id):
-
-		'''
-		Method to run DPLA Bulk Data Match as bg task
-		'''
-
-		# initiate Combine BG Task
-		ct = CombineBackgroundTask(
-			name = 'Run DPLA Bulk Data Match for Job: %s' % (self.job.name),
-			task_type = 'job_dbdm',
-			task_params_json = json.dumps({
-				'job_id':self.job.id,
-				'dbdd_id':dbdd_id
-			})
-		)
-		ct.save()
-
-		# run celery task
-		bg_task = tasks.job_dbdm.delay(ct.id)
-		logger.debug('firing bg task: %s' % bg_task)
-		ct.celery_task_id = bg_task.task_id
-		ct.save()
-
-		return ct
-
-
-	def rerun(self, rerun_downstream=True, set_gui_status=True):
-
-		'''
-		Method to re-run job, and if flagged, all downstream Jobs in lineage
-		'''
-
-		# get lineage
-		rerun_jobs = self.job.get_downstream_jobs()
-
-		# if not running downstream, select only this job
-		if not rerun_downstream:
-			rerun_jobs = [self.job]
-
-		# loop through jobs
-		for re_job in rerun_jobs:
-
-			logger.debug('re-running job: %s' % re_job)
-
-			# optionally, update status for GUI representation
-			if set_gui_status:
-
-				re_job.timestamp = datetime.datetime.now()
-				re_job.status = 'initializing'
-				re_job.record_count = 0
-				re_job.finished = False
-				re_job.elapsed = 0
-				re_job.deleted = True
-				re_job.save()
-
-			# drop records
-			re_job.remove_records_from_db()
-
-			# drop es index
-			re_job.drop_es_index()
-
-			# remove previously run validations
-			re_job.remove_validation_jobs()
-			re_job.remove_validations_from_db()
-
-			# remove mapping failures
-			re_job.remove_mapping_failures_from_db()
-
-			# remove from published subsets precounts
-			re_job.remove_from_published_precounts()
-
-			# where Job has Input Job, reset passed records
-			parent_input_jobs = JobInput.objects.filter(job_id = re_job.id)
-			for ji in parent_input_jobs:
-				ji.passed_records = None
-				ji.save()
-
-			# where Job is input for another, reset passed_records
-			as_input_jobs = JobInput.objects.filter(input_job_id = re_job.id)
-			for ji in as_input_jobs:
-				ji.passed_records = None
-				ji.save()
-
-			# get combine job
-			re_cjob = CombineJob.get_combine_job(re_job.id)
-
-			# write Validation links
-			re_cjob.write_validation_job_links(re_cjob.job.job_details_dict)
-
-			# remove old JobTrack instance
-			JobTrack.objects.filter(job=self.job).delete()
-
-			# re-submit to Livy
-			if re_cjob.job.spark_code != None:
-				re_cjob.submit_job_to_livy(eval(re_cjob.job.spark_code))
-			else:
-				logger.debug('Spark code not set for Job, attempt to re-prepare...')
-				re_cjob.job.spark_code = re_cjob.prepare_job(return_job_code=True)
-				re_cjob.job.save()
-				re_cjob.submit_job_to_livy(eval(re_cjob.job.spark_code))
-
-			# set as undeleted
-			re_cjob.job.deleted = False
-			re_cjob.job.save()
-
-
-	def clone(self, rerun=True, clone_downstream=True, skip_clones=[]):
-
-		'''
-		Method to clone Job
-
-		Args:
-			rerun (bool): If True, Job(s) are automatically rerun after cloning
-			clone_downstream (bool): If True, downstream Jobs are cloned as well
-		'''
-
-		if clone_downstream:
-			to_clone = self.job.get_downstream_jobs()
-		else:
-			to_clone = [self.job]
-
-		# loop through jobs to clone
-		clones = {} # dictionary of original:clone
-		clones_ids = {} # dictionary of original.id:clone.id
-		for job in to_clone:
-
-			# confirm that job is itself not a clone made during lineage from another Job
-			if job in skip_clones:
-				continue
-
-			# establish clone handle
-			clone = CombineJob.get_combine_job(job.id)
-
-			# drop PK
-			clone.job.pk = None
-
-			# update name
-			clone.job.name = "%s (CLONE)" % job.name
-
-			# save, cloning in ORM and generating new Job ID which is needed for clone.prepare_job()
-			clone.job.save()
-			logger.debug('Cloned Job #%s --> #%s' % (job.id, clone.job.id))
-
-			# update spark_code
-			clone.job.spark_code = clone.prepare_job(return_job_code=True)
-			clone.job.save()
-
-			# save to clones and clones_ids dictionary
-			clones[job] = clone.job
-			clones_ids[job.id] = clone.job.id
-
-			# recreate JobInput links
-			for ji in job.jobinput_set.all():
-				logger.debug('cloning input job link: %s' % ji.input_job)
-				ji.pk = None
-
-				# if input job was parent clone, rewrite input jobs links
-				if ji.input_job in clones.keys():
-
-					# alter job.job_details
-					update_dict = {}
-
-					# handle input_job_ids
-					update_dict['input_job_ids'] = [ clones[ji.input_job].id if job_id == ji.input_job.id else job_id for job_id in clone.job.job_details_dict['input_job_ids'] ]
-
-					# handle record input filters
-					update_dict['input_filters'] = clone.job.job_details_dict['input_filters']
-					for job_id in update_dict['input_filters']['job_specific'].keys():
-
-						if int(job_id) in clones_ids.keys():
-							job_spec_dict = update_dict['input_filters']['job_specific'].pop(job_id)
-							update_dict['input_filters']['job_specific'][str(clones_ids[ji.input_job.id])] = job_spec_dict
-
-					# update
-					clone.job.update_job_details(update_dict)
-
-					# rewrite JobInput.input_job
-					ji.input_job = clones[ji.input_job]
-
-				ji.job = clone.job
-				ji.save()
-
-			# recreate JobValidation links
-			for jv in job.jobvalidation_set.all():
-				logger.debug('cloning validation link: %s' % jv.validation_scenario.name)
-				jv.pk = None
-				jv.job = clone.job
-				jv.save()
-
-			# rerun clone
-			if rerun:
-				# reopen and run
-				clone = CombineJob.get_combine_job(clone.job.id)
-				clone.rerun(rerun_downstream=False)
-
-		# return
-		return clones
-
-
-
-class HarvestJob(CombineJob):
-
-	'''
-	Harvest records to Combine.
-
-	This class represents a high-level "Harvest" job type, with more specific harvest types extending this class.
-	In saved and associated core.models.Job instance, job_type will be "HarvestJob".
-
-	Note: Unlike downstream jobs, Harvest does not require an input job
-	'''
-
-	def __init__(self,
-		user=None,
-		job_id=None,
-		record_group=None,
-		job_details=None):
-
-		'''
-		Args:
-			user (django.auth.User): user account
-			job_id (int): Job ID
-			record_group (core.models.RecordGroup): RecordGroup instance that Job falls under
-			job_details (dict): dictionary for all Job parameters
-
-		Returns:
-			None
-				- fires parent CombineJob init
-				- captures args specific to Harvest jobs
-		'''
-
-		# perform CombineJob initialization
-		super().__init__(user=user, job_id=job_id)
-
-		# if job_id not provided, assumed new Job
-		if not job_id:
-
-			# if job name not provided, provide default
-			if not job_details['job_name']:
-				job_details['job_name'] = self.default_job_name()
-
-			# create Job entry in DB and save
-			self.job = Job(
-				record_group = record_group,
-				job_type = type(self).__name__, # selects this level of class inheritance hierarchy
-				user = user,
-				name = job_details['job_name'],
-				note = job_details['job_note'],
-				spark_code = None,
-				job_id = None,
-				status = 'initializing',
-				url = None,
-				headers = None,
-				job_details = json.dumps(job_details)
-			)
-			self.job.save()
-
-
-
-class HarvestOAIJob(HarvestJob):
-
-	'''
-	Harvest records from OAI-PMH endpoint
-	Extends core.models.HarvestJob
-	'''
-
-	def __init__(self,
-		user=None,
-		job_id=None,
-		record_group=None,
-		job_details=None):
-
-		'''
-		Args:
-
-			user (django.auth.User): user account
-			job_id (int): Job ID
-			record_group (core.models.RecordGroup): RecordGroup instance that Job falls under
-			job_details (dict): dictionary for all Job parameters
-
-		Returns:
-			None
-				- fires parent HarvestJob init
-		'''
-
-		# perform HarvestJob initialization
-		super().__init__(
-			user=user,
-			job_id=job_id,
-			record_group=record_group,
-			job_details=job_details)
-
-		# if job_id not provided, assume new Job
-		if not job_id:
-
-			# write job details
-			self.job.update_job_details(job_details)
-
-			# write validation links
-			self.write_validation_job_links(job_details)
-
-
-	@staticmethod
-	def parse_job_type_params(job_details, job_params, kwargs):
-
-		'''
-		Method to parse job type specific parameters
-		'''
-
-		# retrieve endpoint params
-		oai_params = OAIEndpoint.objects.get(pk=int(job_params.get('oai_endpoint_id'))).__dict__.copy()
-
-		# drop _state
-		oai_params.pop('_state')
-
-		# retrieve overrides
-		overrides = { override:job_params.get(override) for override in ['verb','metadataPrefix','scope_type','scope_value'] if job_params.get(override) != '' }
-
-		# mix in overrides
-		for param,value in overrides.items():
-			oai_params[param] = value
-
-		# ensure true value for harvestAllSets
-		if oai_params['scope_type'] in ['harvestAllSets','harvestAllRecords']:
-			oai_params['scope_value'] = 'true'
-
-		# get include <header> toggle
-		include_oai_record_header = job_params.get('include_oai_record_header', False);
-		if include_oai_record_header == 'true':
-			oai_params['include_oai_record_header'] = True
-		elif include_oai_record_header == False:
-			oai_params['include_oai_record_header'] = False
-
-		# save to job_details
-		job_details['oai_params'] = oai_params
-
-		return job_details
-
-
-	def prepare_job(self, return_job_code=False):
-
-		'''
-		Prepare limited python code that is serialized and sent to Livy, triggering spark jobs from core.spark.jobs
-
-		Args:
-			None
-
-		Returns:
-			None
-				- submits job to Livy
-		'''
-
-		# prepare job code
-		job_code = {
-			'code':'from jobs import HarvestOAISpark\nHarvestOAISpark(spark, job_id="%(job_id)s").spark_function()' %
-			{
-				'job_id':self.job.id
-			}
-		}
-
-		# return job code if requested
-		if return_job_code:
-			return job_code
-
-		# submit job
-		self.submit_job_to_livy(job_code)
-
-
-	def get_job_errors(self):
-
-		'''
-		return harvest job specific errors
-		NOTE: Currently, we are not saving errors from OAI harveset, and so, cannot retrieve...
-		'''
-
-		return None
-
-
-
-class HarvestStaticXMLJob(HarvestJob):
-
-	'''
-	Harvest records from static XML files
-	Extends core.models.HarvestJob
-	'''
-
-	def __init__(self,
-		user=None,
-		job_id=None,
-		record_group=None,
-		job_details=None):
-
-		'''
-		Args:
-			user (django.auth.User): user account
-			job_id (int): Job ID
-			record_group (core.models.RecordGroup): RecordGroup instance that Job falls under
-			job_details (dict): dictionary for all Job parameters
-
-		Returns:
-			None
-				- fires parent HarvestJob init
-		'''
-
-		# perform HarvestJob initialization
-		super().__init__(
-			user=user,
-			job_id=job_id,
-			record_group=record_group,
-			job_details=job_details)
-
-
-		# if job_id not provided, assume new Job
-		if not job_id:
-
-			# write job details
-			self.job.update_job_details(job_details)
-
-			# write validation links
-			self.write_validation_job_links(job_details)
-
-
-	@staticmethod
-	def parse_job_type_params(job_details, job_params, kwargs):
-
-		'''
-		Method to parse job type specific parameters
-
-		Args:
-			job_details (dict): in-process job_details dictionary
-			job_params (dict): original parameters passed to Job
-			kwargs (dict): optional, named args for Jobs
-		'''
-
-		# use location on disk
-		# When a location on disk is provided, set payload_dir as the location provided
-		if job_params.get('static_filepath') != '':
-			job_details['type'] = 'location'
-			job_details['payload_dir'] = job_params.get('static_filepath')
-
-		# use upload
-		# When a payload is uploaded, create payload_dir and set
-		else:
-			job_details['type'] = 'upload'
-
-			# get static file payload
-			payload_file = kwargs['files']['static_payload']
-
-			# grab content type
-			job_details['content_type'] = payload_file.content_type
-
-			# create payload dir
-			job_details['payload_dir'] = '%s/static_uploads/%s' % (settings.BINARY_STORAGE.split('file://')[-1], str(uuid.uuid4()))
-			os.makedirs(job_details['payload_dir'])
-
-			# establish payload filename
-			if kwargs['hash_payload_filename']:
-				job_details['payload_filename'] = hashlib.md5(payload_file.name.encode('utf-8')).hexdigest()
-			else:
-				job_details['payload_filename'] = payload_file.name
-
-			# write temporary Django file to disk
-			with open(os.path.join(job_details['payload_dir'], job_details['payload_filename']), 'wb') as f:
-				f.write(payload_file.read())
-				payload_file.close()
-
-			# handle zip files
-			if job_details['content_type'] in ['application/zip','application/x-zip-compressed']:
-				logger.debug('handling zip file upload')
-				zip_filepath = os.path.join(job_details['payload_dir'], job_details['payload_filename'])
-				zip_ref = zipfile.ZipFile(zip_filepath, 'r')
-				zip_ref.extractall(job_details['payload_dir'])
-				zip_ref.close()
-				os.remove(zip_filepath)
-
-		# include other information for finding, parsing, and preparing identifiers
-		job_details['xpath_document_root'] = job_params.get('xpath_document_root', None)
-		job_details['document_element_root'] = job_params.get('document_element_root', None)
-		job_details['additional_namespace_decs'] = job_params.get('additional_namespace_decs', None).replace("'",'"')
-		job_details['xpath_record_id'] = job_params.get('xpath_record_id', None)
-
-		return job_details
-
-
-	def prepare_job(self, return_job_code=False):
-
-		'''
-		Prepare limited python code that is serialized and sent to Livy, triggering spark jobs from core.spark.jobs
-
-		Args:
-			None
-
-		Returns:
-			None
-				- submits job to Livy
-		'''
-
-		# prepare job code
-		job_code = {
-			'code':'from jobs import HarvestStaticXMLSpark\nHarvestStaticXMLSpark(spark, job_id="%(job_id)s").spark_function()' %
-			{
-				'job_id':self.job.id
-			}
-		}
-
-		# return job code if requested
-		if return_job_code:
-			return job_code
-
-		# submit job
-		self.submit_job_to_livy(job_code)
-
-
-	def get_job_errors(self):
-
-		'''
-		Currently not implemented for HarvestStaticXMLJob
-		'''
-
-		return None
-
-
-	def remove_temporary_files(self):
-
-		'''
-		Method to remove temporary files associated with Job
-		'''
-
-		logger.debug('investigating removal of temporary files')
-
-		# check for existence of payload dir
-		payload_dir = self.job.job_details_dict.get('payload_dir', False)
-		if payload_dir and os.path.exists(payload_dir):
-
-			# retrieve all Jobs that share payload_dir
-			payload_deps = [_job for _job in Job.objects.all()
-				if _job.job_details_dict.get('payload_dir',False) == payload_dir
-				and _job != self.job]
-
-			# if only this job, remove
-			if len(payload_deps) == 0:
-
-				try:
-					logger.debug('removing payload_dir: %s' % payload_dir)
-					shutil.rmtree(payload_dir)
-				except Exception as e:
-					logger.debug('trouble removing payload_dir: %s' % str(e))
-
-			else:
-
-				logger.debug('NOT removing payload_dir, shared by other Jobs: %s' % payload_deps)
-
-
-
-class HarvestTabularDataJob(HarvestJob):
-
-	'''
-	Harvest records from tabular data
-	Extends core.models.HarvestJob
-	'''
-
-	def __init__(self,
-		user=None,
-		job_id=None,
-		record_group=None,
-		job_details=None):
-
-		'''
-		Args:
-			user (django.auth.User): user account
-			job_id (int): Job ID
-			record_group (core.models.RecordGroup): RecordGroup instance that Job falls under
-			job_details (dict): dictionary for all Job parameters
-
-		Returns:
-			None
-				- fires parent HarvestJob init
-		'''
-
-		# perform HarvestJob initialization
-		super().__init__(
-			user=user,
-			job_id=job_id,
-			record_group=record_group,
-			job_details=job_details)
-
-
-		# if job_id not provided, assume new Job
-		if not job_id:
-
-			# write job details
-			self.job.update_job_details(job_details)
-
-			# write validation links
-			self.write_validation_job_links(job_details)
-
-
-	@staticmethod
-	def parse_job_type_params(job_details, job_params, kwargs):
-
-		'''
-		Method to parse job type specific parameters
-
-		Args:
-			job_details (dict): in-process job_details dictionary
-			job_params (dict): original parameters passed to Job
-			kwargs (dict): optional, named args for Jobs
-		'''
-
-		# use location on disk
-		if job_params.get('static_filepath') != '':
-			job_details['payload_filepath'] = job_params.get('static_filepath')
-
-		# use upload
-		else:
-			# get static file payload
-			payload_file = kwargs['files']['static_payload']
-
-			# grab content type
-			job_details['content_type'] = payload_file.content_type
-
-			# create payload dir
-			job_details['payload_dir'] = '%s/static_uploads/%s' % (settings.BINARY_STORAGE.split('file://')[-1], str(uuid.uuid4()))
-			os.makedirs(job_details['payload_dir'])
-
-			# establish payload filename
-			if kwargs['hash_payload_filename']:
-				job_details['payload_filename'] = hashlib.md5(payload_file.name.encode('utf-8')).hexdigest()
-			else:
-				job_details['payload_filename'] = payload_file.name
-
-			# filepath
-			job_details['payload_filepath'] = os.path.join(job_details['payload_dir'], job_details['payload_filename'])
-
-			# write temporary Django file to disk
-			with open(job_details['payload_filepath'], 'wb') as f:
-				f.write(payload_file.read())
-				payload_file.close()
-
-		# get fm_config_json
-		job_details['fm_harvest_config_json'] = job_params.get('fm_harvest_config_json')
-
-		return job_details
-
-
-	def prepare_job(self, return_job_code=False):
-
-		'''
-		Prepare limited python code that is serialized and sent to Livy, triggering spark jobs from core.spark.jobs
-
-		Args:
-			None
-
-		Returns:
-			None
-				- submits job to Livy
-		'''
-
-		# prepare job code
-		job_code = {
-			'code':'from jobs import HarvestTabularDataSpark\nHarvestTabularDataSpark(spark, job_id="%(job_id)s").spark_function()' %
-			{
-				'job_id':self.job.id
-			}
-		}
-
-		# return job code if requested
-		if return_job_code:
-			return job_code
-
-		# submit job
-		self.submit_job_to_livy(job_code)
-
-
-	def get_job_errors(self):
-
-		'''
-		Currently not implemented for HarvestStaticXMLJob
-		'''
-
-		return None
-
-
-
-class TransformJob(CombineJob):
-
-	'''
-	Apply an XSLT transformation to a Job
-	'''
-
-	def __init__(self,
-		user=None,
-		job_id=None,
-		record_group=None,
-		job_details=None):
-
-		'''
-		Args:
-			user (django.auth.User): user account
-			job_id (int): Job ID
-			record_group (core.models.RecordGroup): RecordGroup instance that Job falls under
-			job_details (dict): dictionary for all Job parameters
-
-		Returns:
-			None
-				- sets multiple attributes for self.job
-				- sets in motion the output of spark jobs from core.spark.jobs
-		'''
-
-		# perform CombineJob initialization
-		super().__init__(user=user, job_id=job_id)
-
-		# if job_id not provided, assumed new Job
-		if not job_id:
-
-			# if job name not provided, provide default
-			if not job_details['job_name']:
-				job_details['job_name'] = self.default_job_name()
-
-			# create Job entry in DB and save
-			self.job = Job(
-				record_group = record_group,
-				job_type = type(self).__name__, # selects this level of class inheritance hierarchy
-				user = user,
-				name = job_details['job_name'],
-				note = job_details['job_note'],
-				spark_code = None,
-				job_id = None,
-				status = 'initializing',
-				url = None,
-				headers = None,
-				job_details = json.dumps(job_details)
-			)
-			self.job.save()
-
-			# write job details
-			self.job.update_job_details(job_details)
-
-			# write validation links
-			self.write_validation_job_links(job_details)
-
-			# write validation links
-			self.write_input_job_links(job_details)
-
-
-	@staticmethod
-	def parse_job_type_params(job_details, job_params, kwargs):
-
-		'''
-		Method to parse job type specific parameters
-
-		Args:
-			job_details (dict): in-process job_details dictionary
-			job_params (dict): original parameters passed to Job
-			kwargs (dict): optional, named args for Jobs
-		'''
-
-		# retrieve input jobs
-		job_details['input_job_ids'] = [int(job_id) for job_id in job_params.getlist('input_job_id') ]
-
-		# retrieve transformation, add details to job details
-
-		# reconstitute json and init job_details
-		sel_trans = json.loads(job_params['sel_trans_json'])
-		job_details['transformation'] = {
-			'scenarios_json':job_params['sel_trans_json'],
-			'scenarios':[]
-		}
-
-		# loop through and add with name and type
-		for trans in sel_trans:
-			transformation = Transformation.objects.get(pk=int(trans['trans_id']))
-			job_details['transformation']['scenarios'].append({
-				'name':transformation.name,
-				'type':transformation.transformation_type,
-				'type_human':transformation.get_transformation_type_display(),
-				'id':transformation.id,
-				'index':trans['index']
-			})
-
-		return job_details
-
-
-	def prepare_job(self, return_job_code=False):
-
-		'''
-		Prepare limited python code that is serialized and sent to Livy, triggering spark jobs from core.spark.jobs
-
-		Args:
-			None
-
-		Returns:
-			None
-				- submits job to Livy
-		'''
-
-		# prepare job code
-		job_code = {
-			'code':'from jobs import TransformSpark\nTransformSpark(spark, job_id="%(job_id)s").spark_function()' %
-			{
-				'job_id':self.job.id
-			}
-		}
-
-		# return job code if requested
-		if return_job_code:
-			return job_code
-
-		# submit job
-		self.submit_job_to_livy(job_code)
-
-
-	def get_job_errors(self):
-
-		'''
-		Return errors from Job
-
-		Args:
-			None
-
-		Returns:
-			(django.db.models.query.QuerySet)
-		'''
-
-		return self.job.get_errors()
-
-
-
-class MergeJob(CombineJob):
-
-	'''
-	Merge multiple jobs into a single job
-	'''
-
-	def __init__(self,
-		user=None,
-		job_id=None,
-		record_group=None,
-		job_details=None):
-
-		'''
-		Args:
-			user (django.auth.User): user account
-			job_id (int): Job ID
-			record_group (core.models.RecordGroup): RecordGroup instance that Job falls under
-			job_details (dict): dictionary for all Job parameters
-
-		Returns:
-			None
-				- sets multiple attributes for self.job
-				- sets in motion the output of spark jobs from core.spark.jobs
-		'''
-
-		# perform CombineJob initialization
-		super().__init__(user=user, job_id=job_id)
-
-		# if job_id not provided, assumed new Job
-		if not job_id:
-
-			# if job name not provided, provide default
-			if not job_details['job_name']:
-				job_details['job_name'] = self.default_job_name()
-
-			# create Job entry in DB and save
-			self.job = Job(
-				record_group = record_group,
-				job_type = type(self).__name__, # selects this level of class inheritance hierarchy
-				user = user,
-				name = job_details['job_name'],
-				note = job_details['job_note'],
-				spark_code = None,
-				job_id = None,
-				status = 'initializing',
-				url = None,
-				headers = None,
-				job_details = json.dumps(job_details)
-			)
-			self.job.save()
-
-			# write job details
-			self.job.update_job_details(job_details)
-
-			# write validation links
-			self.write_validation_job_links(job_details)
-
-			# write validation links
-			self.write_input_job_links(job_details)
-
-
-	@staticmethod
-	def parse_job_type_params(job_details, job_params, kwargs):
-
-		'''
-		Method to parse job type specific parameters
-
-		Args:
-			job_details (dict): in-process job_details dictionary
-			job_params (dict): original parameters passed to Job
-			kwargs (dict): optional, named args for Jobs
-		'''
-
-		# retrieve input jobs
-		job_details['input_job_ids'] = [int(job_id) for job_id in job_params.getlist('input_job_id') ]
-
-		return job_details
-
-
-	def prepare_job(self, return_job_code=False):
-
-		'''
-		Prepare limited python code that is serialized and sent to Livy, triggering spark jobs from core.spark.jobs
-
-		Args:
-			None
-
-		Returns:
-			None
-				- submits job to Livy
-		'''
-
-		# prepare job code
-		job_code = {
-			'code':'from jobs import MergeSpark\nMergeSpark(spark, job_id="%(job_id)s").spark_function()' %
-			{
-				'job_id':self.job.id
-			}
-		}
-
-		# return job code if requested
-		if return_job_code:
-			return job_code
-
-		# submit job
-		self.submit_job_to_livy(job_code)
-
-
-	def get_job_errors(self):
-
-		'''
-		Not current implemented from Merge jobs, as primarily just copying of successful records
-		'''
-
-		pass
-
-
-
-class AnalysisJob(CombineJob):
-
-	'''
-	Analysis job
-		- Analysis job are unique in name and some functionality, but closely mirror Merge Jobs in execution
-		- Though Analysis jobs are very similar to most typical workflow jobs, they do not naturally
-		belong to an Organization and Record Group like others.	As such, they dynamically create their own Org and
-		Record Group, configured in localsettings.py, that is hidden from most other views.
-	'''
-
-	def __init__(self,
-		user=None,
-		job_id=None,
-		record_group=None,
-		job_details=None):
-
-		'''
-		Args:
-			user (django.auth.User): user account
-			job_id (int): Job ID
-			record_group (core.models.RecordGroup): RecordGroup instance that Job falls under
-			job_details (dict): dictionary for all Job parameters
-
-		Returns:
-			None
-				- sets multiple attributes for self.job
-				- sets in motion the output of spark jobs from core.spark.jobs
-		'''
-
-		# perform CombineJob initialization
-		super().__init__(user=user, job_id=job_id)
-
-		# if job_id not provided, assumed new Job
-		if not job_id:
-
-			# if job name not provided, provide default
-			if not job_details['job_name']:
-				job_details['job_name'] = self.default_job_name()
-
-			# get Record Group for Analysis jobs via AnalysisJob.get_analysis_hierarchy()
-			analysis_hierarchy = self.get_analysis_hierarchy()
-
-			# create Job entry in DB and save
-			self.job = Job(
-				record_group = analysis_hierarchy['record_group'],
-				job_type = type(self).__name__, # selects this level of class inheritance hierarchy
-				user = user,
-				name = job_details['job_name'],
-				note = job_details['job_note'],
-				spark_code = None,
-				job_id = None,
-				status = 'initializing',
-				url = None,
-				headers = None,
-				job_details = json.dumps(job_details)
-			)
-			self.job.save()
-
-			# write job details
-			self.job.update_job_details(job_details)
-
-			# write validation links
-			self.write_validation_job_links(job_details)
-
-			# write validation links
-			self.write_input_job_links(job_details)
-
-
-	@staticmethod
-	def get_analysis_hierarchy():
-
-		'''
-		Method to return organization and record_group for Analysis jobs
-			- if do not exist, or name has changed, also create
-			- reads from settings.ANALYSIS_JOBS_HIERARCHY for unique names for Organization and Record Group
-		'''
-
-		# get Organization and Record Group name from settings
-		org_name = settings.ANALYSIS_JOBS_HIERARCHY['organization']
-		record_group_name = settings.ANALYSIS_JOBS_HIERARCHY['record_group']
-
-		# check of Analysis jobs aggregating Organization exists
-		analysis_org_search = Organization.objects.filter(name=org_name)
-		if analysis_org_search.count() == 0:
-			logger.debug('creating Organization with name %s' % org_name)
-			analysis_org = Organization(
-				name = org_name,
-				description = 'For the explicit use of aggregating Analysis jobs',
-				for_analysis = True
-			)
-			analysis_org.save()
-
-		# if one found, use
-		elif analysis_org_search.count() == 1:
-			analysis_org = analysis_org_search.first()
-
-		else:
-			raise Exception('multiple Organizations found for explicit purpose of aggregating Analysis jobs')
-
-		# check of Analysis jobs aggregating Record Group exists
-		analysis_record_group_search = RecordGroup.objects.filter(name=record_group_name)
-		if analysis_record_group_search.count() == 0:
-			logger.debug('creating RecordGroup with name %s' % record_group_name)
-			analysis_record_group = RecordGroup(
-				organization = analysis_org,
-				name = record_group_name,
-				description = 'For the explicit use of aggregating Analysis jobs',
-				for_analysis = True
-			)
-			analysis_record_group.save()
-
-		# if one found, use
-		elif analysis_record_group_search.count() == 1:
-			analysis_record_group = analysis_record_group_search.first()
-
-		else:
-			raise Exception('multiple Record Groups found for explicit purpose of aggregating Analysis jobs')
-
-		# return Org and Record Group
-		return {
-			'organization':analysis_org,
-			'record_group':analysis_record_group
-		}
-
-
-
-	@staticmethod
-	def parse_job_type_params(job_details, job_params, kwargs):
-
-		'''
-		Method to parse job type specific parameters
-
-		Args:
-			job_details (dict): in-process job_details dictionary
-			job_params (dict): original parameters passed to Job
-			kwargs (dict): optional, named args for Jobs
-		'''
-
-		# retrieve input job
-		job_details['input_job_ids'] = [int(job_id) for job_id in job_params.getlist('input_job_id') ]
-
-		return job_details
-
-
-	def prepare_job(self, return_job_code=False):
-
-		'''
-		Prepare limited python code that is serialized and sent to Livy, triggering spark jobs from core.spark.jobs
-
-		Args:
-			None
-
-		Returns:
-			None
-				- submits job to Livy
-		'''
-
-		# prepare job code
-		job_code = {
-			'code':'from jobs import MergeSpark\nMergeSpark(spark, job_id="%(job_id)s").spark_function()' %
-			{
-				'job_id':self.job.id
-			}
-		}
-
-		# return job code if requested
-		if return_job_code:
-			return job_code
-
-		# submit job
-		self.submit_job_to_livy(job_code)
-
-
-	def get_job_errors(self):
-
-		'''
-		Not current implemented from Analyze jobs, as primarily just copying of successful records
-		'''
-
-		pass
-
-
-
-####################################################################
-# ElasticSearch DataTables connectors 								 #
-####################################################################
-
-class DTElasticFieldSearch(View):
-
-	'''
-	Model to query ElasticSearch and return DataTables ready JSON.
-	This model is a Django Class-based view.
-	This model is located in core.models, as it still may function seperate from a Django view.
-
-	NOTE: Consider breaking aggregation search to own class, very different approach
-	'''
-
-	def __init__(self,
-			fields=None,
-			es_index=None,
-			DTinput={
-				'draw':None,
-				'start':0,
-				'length':10
-			}):
-
-		'''
-		Args:
-			fields (list): list of fields to return from ES index
-			es_index (str): ES index
-			DTinput (dict): DataTables formatted GET parameters as dictionary
-
-		Returns:
-			None
-				- sets parameters
-		'''
-
-		logger.debug('initiating DTElasticFieldSearch connector')
-
-		# fields to retrieve from index
-		self.fields = fields
-
-		# ES index
-		self.es_index = es_index
-
-		# dictionary INPUT DataTables ajax
-		self.DTinput = DTinput
-
-		# placeholder for query to build
-		self.query = None
-
-		# request
-		self.request = None
-
-		# dictionary OUTPUT to DataTables
-		# self.DToutput = DTResponse().__dict__
-		self.DToutput = {
-			'draw': None,
-			'recordsTotal': None,
-			'recordsFiltered': None,
-			'data': []
-		}
-		self.DToutput['draw'] = DTinput['draw']
-
-
-	def filter(self):
-
-		'''
-		Filter based on DTinput paramters
-
-		Args:
-			None
-
-		Returns:
-			None
-				- modifies self.query
-		'''
-
-		# filtering applied before DataTables input
-		filter_type = self.request.GET.get('filter_type', None)
-		filter_field = self.request.GET.get('filter_field', None)
-		filter_value = self.request.GET.get('filter_value', None)
-
-		# equals filtering
-		if filter_type == 'equals':
-			logger.debug('equals type filtering')
-
-			# determine if including or excluding
-			matches = self.request.GET.get('matches', None)
-			if matches and matches.lower() == 'true':
-				matches = True
-			else:
-				matches = False
-
-			# filter query
-			logger.debug('filtering by field:value: %s:%s' % (filter_field, filter_value))
-
-			if matches:
-				logger.debug('filtering to matches')
-				self.query = self.query.filter(Q('term', **{'%s.keyword' % filter_field : filter_value}))
-			else:
-				# filter where filter_field == filter_value AND filter_field exists
-				logger.debug('filtering to non-matches')
-				self.query = self.query.exclude(Q('term', **{'%s.keyword' % filter_field : filter_value}))
-				self.query = self.query.filter(Q('exists', field=filter_field))
-
-		# exists filtering
-		elif filter_type == 'exists':
-			logger.debug('exists type filtering')
-
-			# determine if including or excluding
-			exists = self.request.GET.get('exists', None)
-			if exists and exists.lower() == 'true':
-				exists = True
-			else:
-				exists = False
-
-			# filter query
-			if exists:
-				logger.debug('filtering to exists')
-				self.query = self.query.filter(Q('exists', field=filter_field))
-			else:
-				logger.debug('filtering to non-exists')
-				self.query = self.query.exclude(Q('exists', field=filter_field))
-
-		# further filter by DT provided keyword
-		if self.DTinput['search[value]'] != '':
-			logger.debug('general type filtering')
-			self.query = self.query.query('match', _all=self.DTinput['search[value]'])
-
-
-	def sort(self):
-
-		'''
-		Sort based on DTinput parameters.
-
-		Note: Sorting is different for the different types of requests made to DTElasticFieldSearch.
-
-		Args:
-			None
-
-		Returns:
-			None
-				- modifies self.query_results
-		'''
-
-		# get sort params from DTinput
-		sorting_cols = 0
-		sort_key = 'order[%s][column]' % (sorting_cols)
-		while sort_key in self.DTinput:
-			sorting_cols += 1
-			sort_key = 'order[%s][column]' % (sorting_cols)
-
-		for i in range(sorting_cols):
-			# sorting column
-			sort_dir = 'asc'
-			sort_col = int(self.DTinput.get('order[%s][column]' % (i)))
-			# sorting order
-			sort_dir = self.DTinput.get('order[%s][dir]' % (i))
-
-			logger.debug('detected sort: %s / %s' % (sort_col, sort_dir))
-
-		# field per doc (ES Search Results)
-		if self.search_type == 'fields_per_doc':
-
-			# determine if field is sortable
-			if sort_col < len(self.fields):
-
-				# if db_id, do not add keyword
-				if self.fields[sort_col] == 'db_id':
-					sort_field_string = self.fields[sort_col]
-				# else, add .keyword
-				else:
-					sort_field_string = "%s.keyword" % self.fields[sort_col]
-
-				if sort_dir == 'desc':
-					sort_field_string = "-%s" % sort_field_string
-				logger.debug("sortable field, sorting by %s, %s" % (sort_field_string, sort_dir))
-			else:
-				logger.debug("cannot sort by column %s" % sort_col)
-
-			# apply sorting to query
-			self.query = self.query.sort(sort_field_string)
-
-		# value per field (DataFrame)
-		if self.search_type == 'values_per_field':
-
-			if sort_col < len(self.query_results.columns):
-				asc = True
-				if sort_dir == 'desc':
-					asc = False
-				self.query_results = self.query_results.sort_values(self.query_results.columns[sort_col], ascending=asc)
-
-
-	def paginate(self):
-
-		'''
-		Paginate based on DTinput paramters
-
-		Args:
-			None
-
-		Returns:
-			None
-				- modifies self.query
-		'''
-
-		# using offset (start) and limit (length)
-		start = int(self.DTinput['start'])
-		length = int(self.DTinput['length'])
-
-		if self.search_type == 'fields_per_doc':
-			self.query = self.query[start : (start + length)]
-
-		if self.search_type == 'values_per_field':
-			self.query_results = self.query_results[start : (start + length)]
-
-
-	def to_json(self):
-
-		'''
-		Return DToutput as JSON
-
-		Returns:
-			(json)
-		'''
-
-		return json.dumps(self.DToutput)
-
-
-	def get(self, request, es_index, search_type):
-
-		'''
-		Django Class-based view, GET request.
-		Route to appropriate response builder (e.g. fields_per_doc, values_per_field)
-
-		Args:
-			request (django.request): request object
-			es_index (str): ES index
-		'''
-
-		# save request
-		self.request = request
-
-		# handle es index
-		esi = ESIndex(ast.literal_eval(es_index))
-		self.es_index = esi.es_index
-
-		# save DT params
-		self.DTinput = self.request.GET
-
-		# time respond build
-		stime = time.time()
-
-		# return fields per document
-		if search_type == 'fields_per_doc':
-			self.fields_per_doc()
-
-		# aggregate-based search, count of values per field
-		if search_type == 'values_per_field':
-			self.values_per_field()
-
-		# end time
-		logger.debug('DTElasticFieldSearch calc time: %s' % (time.time()-stime))
-
-		# for all search types, build and return response
-		return JsonResponse(self.DToutput)
-
-
-	def fields_per_doc(self):
-
-		'''
-		Perform search to get all fields, for all docs.
-		Loops through self.fields, returns rows per ES document with values (or None) for those fields.
-		Helpful for high-level understanding of documents for a given query.
-
-		Note: can be used outside of Django context, but must set self.fields first
-		'''
-
-		# set search type
-		self.search_type = 'fields_per_doc'
-
-		# get field names
-		if self.request:
-			field_names = self.request.GET.getlist('field_names')
-			self.fields = field_names
-
-		# initiate es query
-		self.query = Search(using=es_handle, index=self.es_index)
-
-		# get total document count, pre-filtering
-		self.DToutput['recordsTotal'] = self.query.count()
-
-		# apply filtering to ES query
-		self.filter()
-
-		# apply sorting to ES query
-		self.sort()
-
-		# self.sort()
-		self.paginate()
-
-		# get document count, post-filtering
-		self.DToutput['recordsFiltered'] = self.query.count()
-
-		# execute and retrieve search
-		self.query_results = self.query.execute()
-
-		# loop through hits
-		for hit in self.query_results.hits:
-
-			# get combine record
-			record = Record.objects.get(id=hit.db_id)
-
-			# loop through rows, add to list while handling data types
-			row_data = []
-			for field in self.fields:
-				field_value = getattr(hit, field, None)
-
-				# handle ES lists
-				if type(field_value) == AttrList:
-					row_data.append(str(field_value))
-
-				# all else, append
-				else:
-					row_data.append(field_value)
-
-			# place record's org_id, record_group_id, and job_id in front
-			row_data = [
-					record.job.record_group.organization.id,
-					record.job.record_group.id,
-					record.job.id
-					] + row_data
-
-			# add list to object
-			self.DToutput['data'].append(row_data)
-
-
-	def values_per_field(self, terms_limit=10000):
-
-		'''
-		Perform aggregation-based search to get count of values for single field.
-		Helpful for understanding breakdown of a particular field's values and usage across documents.
-
-		Note: can be used outside of Django context, but must set self.fields first
-		'''
-
-		# set search type
-		self.search_type = 'values_per_field'
-
-		# get single field
-		if self.request:
-			self.fields = self.request.GET.getlist('field_names')
-			self.field = self.fields[0]
-		else:
-			self.field = self.fields[0] # expects only one for this search type, take first
-
-		# initiate es query
-		self.query = Search(using=es_handle, index=self.es_index)
-
-		# add agg bucket for field values
-		self.query.aggs.bucket(self.field, A('terms', field='%s.keyword' % self.field, size=terms_limit))
-
-		# return zero
-		self.query = self.query[0]
-
-		# apply filtering to ES query
-		self.filter()
-
-		# execute search and convert to dataframe
-		sr = self.query.execute()
-		self.query_results = pd.DataFrame([ val.to_dict() for val in sr.aggs[self.field]['buckets'] ])
-
-		# rearrange columns
-		cols = self.query_results.columns.tolist()
-		cols = cols[-1:] + cols[:-1]
-		self.query_results = self.query_results[cols]
-
-		# get total document count, pre-filtering
-		self.DToutput['recordsTotal'] = len(self.query_results)
-
-		# get document count, post-filtering
-		self.DToutput['recordsFiltered'] = len(self.query_results)
-
-		# apply sorting to DataFrame
-		'''
-		Think through if sorting on ES query or resulting Dataframe is better option.
-		Might have to be DataFrame, as sorting is not allowed for aggregations in ES when they are string type:
-		https://discuss.elastic.co/t/ordering-terms-aggregation-based-on-pipeline-metric/31839/2
-		'''
-		self.sort()
-
-		# paginate
-		self.paginate()
-
-		# loop through field values
-		for index, row in self.query_results.iterrows():
-
-			# iterate through columns and place in list
-			row_data = [row.key, row.doc_count]
-
-			# add list to object
-			self.DToutput['data'].append(row_data)
-
-
-
-class DTElasticGenericSearch(View):
-
-	'''
-	Model to query ElasticSearch and return DataTables ready JSON.
-	This model is a Django Class-based view.
-	This model is located in core.models, as it still may function seperate from a Django view.
-	'''
-
-	def __init__(self,
-			fields=['db_id','combine_id','record_id'],
-			es_index='j*',
-			DTinput={
-				'draw':None,
-				'start':0,
-				'length':10
-			}):
-
-		'''
-		Args:
-			fields (list): list of fields to return from ES index
-			es_index (str): ES index
-			DTinput (dict): DataTables formatted GET parameters as dictionary
-
-		Returns:
-			None
-				- sets parameters
-		'''
-
-		logger.debug('initiating DTElasticGenericSearch connector')
-
-		# fields to retrieve from index
-		self.fields = fields
-
-		# ES index
-		self.es_index = es_index
-
-		# dictionary INPUT DataTables ajax
-		self.DTinput = DTinput
-
-		# placeholder for query to build
-		self.query = None
-
-		# request
-		self.request = None
-
-		# dictionary OUTPUT to DataTables
-		# self.DToutput = DTResponse().__dict__
-		self.DToutput = {
-			'draw': None,
-			'recordsTotal': None,
-			'recordsFiltered': None,
-			'data': []
-		}
-		self.DToutput['draw'] = DTinput['draw']
-
-
-	def filter(self):
-
-		'''
-		Filter based on DTinput paramters
-
-		Args:
-			None
-
-		Returns:
-			None
-				- modifies self.query
-		'''
-
-		logger.debug('DTElasticGenericSearch: filtering')
-
-		# get search string if present
-		search_term = self.request.GET.get('search[value]')
-
-		# if search term present, refine query
-		if search_term != '':
-
-			# escape colons
-			search_term = search_term.replace(':','\:')
-
-			# get search type
-			search_type = self.request.GET.get('search_type', None)
-
-			# exact phrase (full case-sensitive string)
-			if search_type == 'exact_phrase':
-
-				self.query = self.query.query(Q("multi_match",
-					query=search_term.replace("'","\'"),
-					fields=['*.keyword']))
-
-			# wildcard (wildcard searching against full keyword)
-			elif search_type == 'wildcard':
-
-				self.query = self.query.query('query_string',
-					query=search_term.replace("'","\'"),
-					fields=["*.keyword"],
-					analyze_wildcard=True)
-
-			# any token (matches single tokens)
-			elif search_type in ['any_token', None]:
-
-				self.query = self.query.query("match",
-					_all=search_term.replace("'","\'"))
-
-
-	def sort(self):
-
-		'''
-		Sort based on DTinput parameters.
-
-		Note: Sorting is different for the different types of requests made to DTElasticFieldSearch.
-
-		Args:
-			None
-
-		Returns:
-			None
-				- modifies self.query_results
-		'''
-
-		# if using deep paging, will need to implement some sorting to search_after
-		self.query = self.query.sort('record_id.keyword','db_id.keyword')
-
-
-	def paginate(self):
-
-		'''
-		Paginate based on DTinput paramters
-
-		Args:
-			None
-
-		Returns:
-			None
-				- modifies self.query
-		'''
-
-		# using offset (start) and limit (length)
-		start = int(self.DTinput['start'])
-		length = int(self.DTinput['length'])
-		self.query = self.query[start : (start + length)]
-
-		# use search_after for "deep paging"
-		'''
-		This will require capturing current sorts from the DT table, and applying last
-		value here
-		'''
-		# self.query = self.query.extra(search_after=['036182a450f31181cf678197523e2023',1182966])
-
-
-	def to_json(self):
-
-		'''
-		Return DToutput as JSON
-
-		Returns:
-			(json)
-		'''
-
-		return json.dumps(self.DToutput)
-
-
-	def get(self, request):
-
-		'''
-		Django Class-based view, GET request.
-
-		Args:
-			request (django.request): request object
-			es_index (str): ES index
-		'''
-
-		# save parameters to self
-		self.request = request
-		self.DTinput = self.request.GET
-
-		# filter indices if need be
-		self.filter_es_indices()
-
-		# time respond build
-		stime = time.time()
-
-		# execute search
-		self.search()
-
-		# end time
-		logger.debug('DTElasticGenericSearch: response time %s' % (time.time()-stime))
-
-		# for all search types, build and return response
-		return JsonResponse(self.DToutput)
-
-
-	def filter_es_indices(self):
-
-		filter_jobs = [
-				'j%s' % int(job_id.split('|')[-1])
-				for job_id in self.request.GET.getlist('jobs[]')
-				if job_id.startswith('job')
-			]
-		if len(filter_jobs) > 0:
-			self.es_index = filter_jobs
-		else:
-			self.es_index = 'j*'
-
-
-	def search(self):
-
-		'''
-		Execute search
-		'''
-
-		# initiate es query
-		self.query = Search(using=es_handle, index=self.es_index)
-
-		# get total document count, pre-filtering
-		self.DToutput['recordsTotal'] = self.query.count()
-
-		# apply filtering to ES query
-		self.filter()
-
-		# # apply sorting to ES query
-		self.sort()
-
-		# # self.sort()
-		self.paginate()
-
-		# get document count, post-filtering
-		self.DToutput['recordsFiltered'] = self.query.count()
-
-		# execute and retrieve search
-		self.query_results = self.query.execute()
-
-		# loop through hits
-		for hit in self.query_results.hits:
-
-			try:
-
-				# get combine record
-				record = Record.objects.get(id=hit.db_id)
-
-				# loop through rows, add to list while handling data types
-				row_data = []
-				for field in self.fields:
-					field_value = getattr(hit, field, None)
-
-					# handle ES lists
-					if type(field_value) == AttrList:
-						row_data.append(str(field_value))
-
-					# all else, append
-					else:
-						row_data.append(field_value)
-
-				# add record lineage in front
-				row_data = self._prepare_record_hierarchy_links(record, row_data)
-
-				# add list to object
-				self.DToutput['data'].append(row_data)
-
-			except Exception as e:
-				logger.debug("error retrieving DB record based on id %s, from index %s: %s" % (hit.db_id, hit.meta.index, str(e)))
-
-
-	def _prepare_record_hierarchy_links(self, record, row_data):
-
-		'''
-		Method to prepare links based on the hierarchy of the Record
-		'''
-
-		urls = record.get_lineage_url_paths()
-
-		to_append = [
-			'<a href="%s">%s</a>' % (urls['organization']['path'], urls['organization']['name']),
-			'<a href="%s">%s</a>' % (urls['record_group']['path'], urls['record_group']['name']),
-			'<a href="%s"><span class="%s">%s</span></a>' % (urls['job']['path'], record.job.job_type_family(), urls['job']['name']),
-			urls['record']['path'],
-		]
-
-		return to_append + row_data
-
-
-
-####################################################################
-# Published Records Test Clients									 #
-####################################################################
-
-class CombineOAIClient(object):
-
-	'''
-	This class provides a client to test the built-in OAI server for Combine
-	'''
-
-	def __init__(self):
-
-		# initiate sickle instance
-		self.sickle = sickle.Sickle(settings.COMBINE_OAI_ENDPOINT)
-
-		# set default metadata prefix
-		# NOTE: Currently Combine's OAI server does not support this, a nonfunctional default is provided
-		self.metadata_prefix = None
-
-		# save results from identify
-		self.identify = self.sickle.Identify()
-
-
-	def get_records(self, oai_set=None):
-
-		'''
-		Method to return generator of records
-
-		Args:
-			oai_set ([str, sickle.models.Set]): optional OAI set, string or instance of Sickle Set to filter records
-		'''
-
-		# if oai_set is provided, filter records to set
-		if oai_set:
-			if type(oai_set) == sickle.models.Set:
-				set_name = oai_set.setName
-			elif type(oai_set) == str:
-				set_name = oai_set
-
-			# return records filtered by set
-			return self.sickle.ListRecords(set=set_name, metadataPrefix=self.metadata_prefix)
-
-		# no filter
-		return self.sickle.ListRecords(metadataPrefix=self.metadata_prefix)
-
-
-	def get_identifiers(self, oai_set=None):
-
-		'''
-		Method to return generator of identifiers
-
-		Args:
-			oai_set ([str, sickle.models.Set]): optional OAI set, string or instance of Sickle Set to filter records
-		'''
-
-		# if oai_set is provided, filter record identifiers to set
-		if oai_set:
-			if type(oai_set) == sickle.models.Set:
-				set_name = oai_set.setName
-			elif type(oai_set) == str:
-				set_name = oai_set
-
-			# return record identifiers filtered by set
-			return self.sickle.ListIdentifiers(set=set_name, metadataPrefix=self.metadata_prefix)
-
-		# no filter
-		return self.sickle.ListIdentifiers(metadataPrefix=self.metadata_prefix)
-
-
-	def get_sets(self):
-
-		'''
-		Method to return generator of all published sets
-		'''
-
-		return self.sickle.ListSets()
-
-
-	def get_record(self, oai_record_id):
-
-		'''
-		Method to return a single record
-		'''
-
-		return sickle.GetRecord(identifier = oai_record_id, metadataPrefix = self.metadata_prefix)
-
-
-####################################################################
-# Identifier Transformation Scenario								 #
-####################################################################
-
-class RITSClient(object):
-
-	'''
-	class to handle the record_id transformation scenarios
-	'''
-
-	def __init__(self, query_dict):
-
-		logger.debug('initializaing RITS')
-
-		self.qd = query_dict
-
-		# parse data
-		self.target = self.qd.get('record_id_transform_target', None)
-		logger.debug('target is %s' % self.target)
-
-		# parse regex
-		if self.qd.get('record_id_transform_type', None) == 'regex':
-
-			# set type
-			self.transform_type = 'regex'
-
-			logger.debug('parsing as %s type transformation' % self.transform_type)
-
-			# get args
-			self.regex_match = self.qd.get('regex_match_payload', None)
-			self.regex_replace = self.qd.get('regex_replace_payload', None)
-
-		# parse python
-		if self.qd.get('record_id_transform_type', None) == 'python':
-
-			# set type
-			self.transform_type = 'python'
-
-			logger.debug('parsing as %s type transformation' % self.transform_type)
-
-			# get args
-			self.python_payload = self.qd.get('python_payload', None)
-
-		# parse xpath
-		if self.qd.get('record_id_transform_type', None) == 'xpath':
-
-			# set type
-			self.transform_type = 'xpath'
-
-			logger.debug('parsing as %s type transformation' % self.transform_type)
-
-			# get args
-			self.xpath_payload = self.qd.get('xpath_payload', None)
-
-		# capture test data if
-		self.test_input = self.qd.get('test_transform_input', None)
-
-
-	def test_user_input(self):
-
-		'''
-		method to test record_id transformation based on user input
-		'''
-
-		# handle regex
-		if self.transform_type == 'regex':
-			trans_result = re.sub(self.regex_match, self.regex_replace, self.test_input)
-
-
-		# handle python
-		if self.transform_type == 'python':
-
-			if self.target == 'record_id':
-				sr = PythonUDFRecord(None, non_row_input = True, record_id = self.test_input)
-			if self.target == 'document':
-				sr = PythonUDFRecord(None, non_row_input = True, document = self.test_input)
-
-			# parse user supplied python code
-			temp_mod = ModuleType('temp_mod')
-			exec(self.python_payload, temp_mod.__dict__)
-
-			try:
-				trans_result = temp_mod.transform_identifier(sr)
-			except Exception as e:
-				trans_result = str(e)
-
-
-		# handle xpath
-		if self.transform_type == 'xpath':
-
-			if self.target == 'record_id':
-				trans_result = 'XPath only works for Record Document'
-
-			if self.target == 'document':
-				sr = PythonUDFRecord(None, non_row_input=True, document = self.test_input)
-
-				# attempt xpath
-				xpath_results = sr.xml.xpath(self.xpath_payload, namespaces = sr.nsmap)
-				n = xpath_results[0]
-				trans_result = n.text
-
-
-		# return dict
-		r_dict = {
-			'results':trans_result,
-			'success':True
-		}
-		return r_dict
-
-
-	def params_as_json(self):
-
-		'''
-		Method to generate the required parameters to include in Spark job
-		'''
-
-		return json.dumps(self.__dict__)
-
-
-
-####################################################################
-# DPLA Service Hub and Bulk Data 								   #
-####################################################################
-
-class DPLABulkDataClient(object):
-
-	'''
-	Client to faciliate browsing, downloading, and indexing of bulk DPLA data
-
-	Args:
-		filepath (str): optional filepath for downloaded bulk data on disk
-	'''
-
-	def __init__(self):
-
-		self.service_hub_prefix = settings.SERVICE_HUB_PREFIX
-		self.combine_oai_identifier = settings.COMBINE_OAI_IDENTIFIER
-		self.bulk_dir = '%s/bulk' % settings.BINARY_STORAGE.rstrip('/').split('file://')[-1]
-
-		# ES
-		self.es_handle = es_handle
-
-		# S3
-		self.s3 = boto3.resource('s3',
-			aws_access_key_id=settings.AWS_ACCESS_KEY_ID,
-			aws_secret_access_key=settings.AWS_SECRET_ACCESS_KEY)
-
-		# DPLA bucket
-		self.dpla_bucket = self.s3.Bucket(settings.DPLA_S3_BUCKET)
-
-		# boto3 client
-		self.boto_client = boto3.client('s3',
-			aws_access_key_id=settings.AWS_ACCESS_KEY_ID,
-			aws_secret_access_key=settings.AWS_SECRET_ACCESS_KEY)
-
-
-	def download_bulk_data(self, object_key, filepath):
-
-		'''
-		Method to bulk download a service hub's data from DPLA's S3 bucket
-		'''
-
-		# create bulk directory if not already present
-		if not os.path.exists(self.bulk_dir):
-			os.mkdir(self.bulk_dir)
-
-		# download
-		s3 = boto3.resource('s3',
-			aws_access_key_id=settings.AWS_ACCESS_KEY_ID,
-			aws_secret_access_key=settings.AWS_SECRET_ACCESS_KEY)
-		download_results = self.dpla_bucket.download_file(object_key, filepath)
-
-		# return
-		return download_results
-
-
-	def get_bulk_reader(self, filepath, compressed=True):
-
-		'''
-		Return instance of BulkDataJSONReader
-		'''
-
-		return BulkDataJSONReader(filepath, compressed=compressed)
-
-
-	def get_sample_record(self, filepath):
-
-		return self.get_bulk_reader(filepath).get_next_record()
-
-
-	def index_to_es(self, object_key, filepath, limit=False):
-
-		'''
-		Use streaming bulk indexer:
-		http://elasticsearch-py.readthedocs.io/en/master/helpers.html
-		'''
-
-		stime = time.time()
-
-		##	prepare index
-		index_name = hashlib.md5(object_key.encode('utf-8')).hexdigest()
-		logger.debug('indexing to %s' % index_name)
-
-		# if exists, delete
-		if es_handle.indices.exists(index_name):
-			es_handle.indices.delete(index_name)
-		# set mapping
-		mapping = {
-			'mappings':{
-				'item':{
-					'date_detection':False
-				}
-			}
-		}
-		# create index
-		self.es_handle.indices.create(index_name, body=json.dumps(mapping))
-
-		# get instance of bulk reader
-		bulk_reader = self.get_bulk_reader(filepath)
-
-		# index using streaming
-		for i in es.helpers.streaming_bulk(self.es_handle, bulk_reader.es_doc_generator(bulk_reader.get_record_generator(limit=limit, attr='record'), index_name=index_name), chunk_size=500):
-			continue
-
-		logger.debug("index to ES elapsed: %s" % (time.time() - stime))
-
-		# return
-		return index_name
-
-
-	def retrieve_keys(self):
-
-		'''
-		Method to retrieve and parse key structure from S3 bucket
-
-		Note: boto3 only returns 1000 objects from a list_objects
-			- as such, need to add delimiters and prefixes to walk keys
-			- OR, use bucket.objects.all() --> iterator
-		'''
-
-		stime = time.time()
-
-		# get and return list of all keys
-		keys = []
-		for obj in self.dpla_bucket.objects.all():
-			key = {
-				'key':obj.key,
-				'year':obj.key.split('/')[0],
-				'month':obj.key.split('/')[1],
-				'size':self._sizeof_fmt(int(obj.size))
-			}
-			keys.append(key)
-
-		# return
-		logger.debug('retrieved %s keys in %s' % (len(keys), time.time()-stime))
-		return keys
-
-
-	def _sizeof_fmt(self, num, suffix='B'):
-
-		'''
-		https://stackoverflow.com/a/1094933/1196358
-		'''
-
-		for unit in ['','Ki','Mi','Gi','Ti','Pi','Ei','Zi']:
-			if abs(num) < 1024.0:
-				return "%3.1f%s%s" % (num, unit, suffix)
-			num /= 1024.0
-		return "%.1f%s%s" % (num, 'Yi', suffix)
-
-
-	def download_and_index_bulk_data(self, object_key):
-
-		'''
-		Method to init background tasks of downloading and indexing bulk data
-		'''
-
-		# get object
-		obj = self.s3.Object(self.dpla_bucket.name, object_key)
-
-		# init DPLABulkDataDownload (dbdd) instance
-		dbdd = DPLABulkDataDownload()
-
-		# set key
-		dbdd.s3_key = object_key
-
-		# set filepath
-		dbdd.filepath = '%s/%s' % (self.bulk_dir, object_key.replace('/','_'))
-
-		# set bulk data timestamp (when it was uploaded to S3 from DPLA)
-		dbdd.uploaded_timestamp = obj.last_modified
-
-		# save
-		dbdd.save()
-
-		# initiate Combine BG Task
-		ct = CombineBackgroundTask(
-			name = 'Download and Index DPLA Bulk Data: %s' % dbdd.s3_key,
-			task_type = 'download_and_index_bulk_data',
-			task_params_json = json.dumps({
-				'dbdd_id':dbdd.id
-			})
-		)
-		ct.save()
-
-		# run celery task
-		bg_task = tasks.download_and_index_bulk_data.delay(dbdd.id)
-		logger.debug('firing bg task: %s' % bg_task)
-		ct.celery_task_id = bg_task.task_id
-		ct.save()
-
-
-
-class BulkDataJSONReader(object):
-
-	'''
-	Class to handle the reading of DPLA bulk data
-	'''
-
-	def __init__(self, input_file, compressed=True):
-
-		self.input_file = input_file
-		self.compressed = compressed
-
-		# not compressed
-		if not self.compressed:
-			self.file_handle = open(self.input_file,'rb')
-
-		# compressed
-		if self.compressed:
-			self.file_handle = gzip.open(self.input_file, 'rb')
-
-		# bump file handle
-		next(self.file_handle)
-		self.records_gen = self.file_handle
-
-
-	def get_next_record(self):
-
-		r_string = next(self.file_handle).decode('utf-8').lstrip(',')
-		return DPLARecord(r_string)
-
-
-	def get_record_generator(self, limit=False, attr=None):
-
-		i = 0
-		while True:
-			i += 1
-			try:
-				# if attr provided, return attribute of record
-				if attr:
-					yield getattr(self.get_next_record(), attr)
-				# else, return whole record
-				else:
-					yield self.get_next_record()
-				if limit and i >= limit:
-					break
-			except JSONDecodeError:
-				break
-
-
-	def es_doc_generator(self, rec_gen, index_name=str(uuid.uuid4())):
-
-		'''
-		Create generator for explicit purpose of indexing to ES
-			- pops _id and _rev from _source
-			- writes custom _index
-		'''
-
-		for r in rec_gen:
-
-			# pop values
-			for f in ['_id','_rev','originalRecord']:
-				try:
-					r['_source'].pop(f)
-				except:
-					pass
-
-			# write new index
-			r['_index'] = index_name
-
-			# yield
-			yield r
-
-
-
-class DPLARecord(object):
-
-	'''
-	Small class to model a parsed DPLA JSON record
-	'''
-
-	def __init__(self, record):
-
-		'''
-		Expecting dictionary or json of record
-		'''
-
-		if type(record) in [dict, OrderedDict]:
-			self.record = record
-		elif type(record) == str:
-			self.record = json.loads(record)
-
-		# capture convenience values
-		self.pre_hash_record_id = self.record['_id']
-		self.dpla_id = self.record['_source']['id']
-		self.dpla_url = self.record['_source']['@id']
-		self.dpla_es_index = self.record['_index']
-		try:
-			self.original_metadata = self.record['_source']['originalRecord']['metadata']
-		except:
-			self.original_metadata = False
-		self.metadata_string = str(self.original_metadata)
-
-
-
-####################################################################
-# OpenRefine Actions Client 									   #
-####################################################################
-
-class OpenRefineActionsClient(object):
-
-	'''
-	This class / client is to handle the transformation of Record documents (XML)
-	using the history of actions JSON output from OpenRefine.
-	'''
-
-	def __init__(self, or_actions=None):
-
-		'''
-		Args:
-			or_actions_json (str|dict): raw json or dictionary
-		'''
-
-		# handle or_actions
-		if type(or_actions) == str:
-			logger.debug('parsing or_actions as JSON string')
-			self.or_actions_json = or_actions
-			self.or_actions = json.loads(or_actions)
-		elif type(or_actions) == dict:
-			logger.debug('parsing or_actions as dictionary')
-			self.or_actions_json = json.dumps(or_actions)
-			self.or_actions = or_actions
-		else:
-			logger.debug('not parsing or_actions, storing as-is')
-			self.or_actions = or_actions
-
-
-
-####################################################################
-# Supervisor RPC Server Client   								   #
-####################################################################
-
-class SupervisorRPCClient(object):
-
-	def __init__(self):
-
-		self.server = xmlrpc_client.ServerProxy('http://localhost:9001/RPC2')
-
-
-	def get_server_state(self):
-
-		return self.server.supervisor.getState()
-
-
-	def list_processes(self):
-
-		return self.server.supervisor.getAllProcessInfo()
-
-
-	def check_process(self, process_name):
-
-		return self.server.supervisor.getProcessInfo(process_name)
-
-
-	def start_process(self, process_name):
-
-		return self.server.supervisor.startProcess(process_name)
-
-
-	def stop_process(self, process_name):
-
-		return self.server.supervisor.stopProcess(process_name)
-
-
-	def restart_process(self, process_name):
-
-		'''
-		RPC throws Fault 70 if not running, catch when stopping
-		'''
-
-		# attempt to stop
-		try:
-			self.stop_process(process_name)
-		except Exception as e:
-			logger.debug(str(e))
-
-		# start process
-		return self.start_process(process_name)
-
-
-	def stdout_log_tail(self, process_name, offset=0, length=10000):
-
-		return self.server.supervisor.tailProcessStdoutLog(process_name, offset, length)[0]
-
-
-	def stderr_log_tail(self, process_name, offset=0, length=10000):
-
-		return self.server.supervisor.tailProcessStderrLog(process_name, offset, length)[0]
-
-
-
-####################################################################
-# Global Message Client         								   #
-####################################################################
-
-class GlobalMessageClient(object):
-
-	'''
-	Client to handle CRUD for global messages
-
-	Message dictionary structure {
-		html (str): string of HTML content to display
-		class (str): class of Bootstrap styling, [success, warning, danger, info]
-		id (uuid4): unique id for removing
-	}
-	'''
-
-	def __init__(self, session=None):
-
-		# use session if provided
-		if type(session) == SessionStore:
-			self.session = session
-
-		# if session_key provided, use
-		elif type(session) == str:
-			self.session = SessionStore(session_key=session)
-
-		# else, set to session
-		else:
-			self.session = session
-
-
-	def load_most_recent_session(self):
-
-		'''
-		Method to retrieve most recent session
-		'''
-
-		s = Session.objects.order_by('expire_date').last()
-		self.__init__(s.session_key)
-		return self
-
-
-	def add_gm(self, gm_dict, forced_delay=2):
-
-		'''
-		Method to add message
-
-		Args:
-			gm_dict (dict): Dictionary of message contents
-			forced_delay (int): Forced delay as convenient squeeze point to stave race condititions
-		'''
-
-		# check for 'gms' key in session, create if not present
-		if 'gms' not in self.session:
-			self.session['gms'] = []
-
-		# create unique id and add
-		if 'id' not in gm_dict:
-			gm_dict['id'] = uuid.uuid4().hex
-
-		# append gm dictionary
-		self.session['gms'].append(gm_dict)
-
-		# save
-		self.session.save()
-
-		# enforce forced delay
-		if forced_delay:
-			time.sleep(forced_delay)
-
-
-	def delete_gm(self, gm_id):
-
-		'''
-		Method to remove message
-		'''
-
-		if 'gms' not in self.session:
-			logger.debug('no global messages found, returning False')
-			return False
-
-		else:
-
-			logger.debug('removing gm: %s' % gm_id)
-
-			# grab total gms
-			pre_len = len(self.session['gms'])
-
-			# loop through messages to find and remove
-			self.session['gms'][:] = [gm for gm in self.session['gms'] if gm.get('id') != gm_id]
-			self.session.save()
-
-			# return results
-			return pre_len - len(self.session['gms'])
-
-
-	def clear(self):
-
-		'''
-		Method to clear all messages
-		'''
-
-		self.session.clear()
-		self.session.save()
-
-
-
-####################################################################
-# State Export/Import Client       								   #
-####################################################################
-
-class StateIOClient(object):
-
-	'''
-	Client to facilitate export and import of states in Combine, including:
-		- Organizations, Record Groups, and Jobs
-		- Records, Validations, and Mapped Fields associated with Jobs
-		- configuration Scenarios
-			- Transformation
-			- Validation
-			- RITS
-			- DPLA Bulk Data Downloads (?)
-	'''
-
-
-	# model translation for serializable strings for models
-	model_translation = {
-		'jobs':Job,
-		'record_groups':RecordGroup,
-		'orgs':Organization,
-		'dbdd':DPLABulkDataDownload,
-		'oai_endpoints':OAIEndpoint,
-		'rits':RecordIdentifierTransformationScenario,
-		'transformations':Transformation,
-		'validations':ValidationScenario
-	}
-
-
-	def __init__(self):
-
-		# ensure working directories exist
-		self._confirm_working_dirs()
-
-
-	def _confirm_working_dirs(self):
-
-		'''
-		Method to ensure working dirs exist, and are writable
-		'''
-
-		# check for exports directory
-		if not os.path.isdir(settings.STATEIO_EXPORT_DIR):
-			logger.debug('creating StateIO working directory: %s' % settings.STATEIO_EXPORT_DIR)
-			os.makedirs(settings.STATEIO_EXPORT_DIR)
-
-		# check for imports directory
-		if not os.path.isdir(settings.STATEIO_IMPORT_DIR):
-			logger.debug('creating StateIO working directory: %s' % settings.STATEIO_IMPORT_DIR)
-			os.makedirs(settings.STATEIO_IMPORT_DIR)
-
-
-	def export_state(self,
-		jobs=[],
-		record_groups=[],
-		orgs=[],
-		config_scenarios=[],
-		export_name=None,
-		compress=True,
-		compression_format='zip',
-		stateio_id=None):
-
-		'''
-		Method to export state of passed Organization, Record Group, and/or Jobs
-
-		Args:
-			jobs (list): List of Jobs to export, accept instance or id
-			record_groups (list): List of Record Groups to export, accept instance or id
-			orgs (list): List of Organizations to export, accept instance or id
-			config_scenarios (list): List of configuration-related model *instances*
-				- sorted based on type(instance) and added to self.export_dict
-			compress (bool): If True, compress to zip file and delete directory
-			compression_format (str): Possible values here: https://docs.python.org/3.5/library/shutil.html#shutil.make_archive
-			stateio (int): ID of pre-existing, associated StateIO instance
-		'''
-
-		# DEBUG
-		stime = time.time()
-
-		# location of export created, or imported
-		self.export_path = None
-
-		# dictionary used to aggregate components for export
-		self.export_dict = {
-
-			# job related
-			'jobs':set(),
-			'record_groups':set(),
-			'orgs':set(),
-			'job_inputs':set(),
-			'job_validations':set(),
-
-			# config scenarios
-			'validations':set(),
-			'transformations':set(),
-			'oai_endpoints':set(),
-			'rits':set(),
-			'field_mapper_configs':set(),
-			'dbdd':set(),
-
-		}
-
-		# save compression flag
-		self.compress = compress
-		self.compression_format = compression_format
-
-		# set export_roots with model instances
-		self.export_roots = {
-			'jobs':[ Job.objects.get(pk=int(job)) if type(job) in [int,str] else job for job in jobs ],
-			'record_groups':[ RecordGroup.objects.get(pk=int(rg)) if type(rg) in [int,str] else rg for rg in record_groups ],
-			'orgs':[ Organization.objects.get(pk=int(org)) if type(org) in [int,str] else org for org in orgs ],
-		}
-		# set export_root_ids with model ids
-		self.export_roots_ids = {
-			'jobs':[ job.id for job in self.export_roots['jobs'] ],
-			'record_groups': [ record_group.id for record_group in self.export_roots['record_groups'] ],
-			'orgs': [ org.id for org in self.export_roots['orgs'] ]
-		}
-
-		# unique hash for export, used for filepath and manifest
-		export_id = uuid.uuid4().hex
-
-		# prepare tmp location for export
-		self.export_path = '%s/%s' % (settings.STATEIO_EXPORT_DIR, export_id)
-		os.mkdir(self.export_path)
-
-		# init export manifest dictionary
-
-		self.export_manifest = {
-			'combine_version':getattr(settings,'COMBINE_VERSION', None),
-			'export_id':export_id,
-			'export_path':self.export_path,
-			'export_name':export_name,
-			'export_root_ids':self.export_roots_ids,
-			'jobs':[]
-		}
-
-		# init/update associated StateIO instance
-		sio_dict = {
-			'stateio_type':'export',
-			'name':self.export_manifest['export_name'],
-			'export_id':self.export_manifest['export_id'],
-			'export_path':self.export_manifest['export_path'],
-			'export_manifest':self.export_manifest,
-			'status':'running'
-		}
-		if stateio_id == None:
-			logger.debug('initializing StateIO object')
-			self.stateio = StateIO(**sio_dict)
-		else:
-			logger.debug('retrieving and updating StateIO object')
-			self.stateio = StateIO.objects.get(id=stateio_id)
-			self.stateio.update(**sio_dict)
-			self.stateio.reload()
-		# save
-		self.stateio.save()
-
-		# generate unique set of Jobs
-		self.export_job_set = self._get_unique_roots_job_set()
-
-		# if jobs present from export_roots
-		if len(self.export_job_set) > 0:
-
-			# based on Jobs identified from export_roots, collect all connected Jobs
-			self._collect_related_jobs()
-
-			# based on network of Jobs, collection associated components
-			self._collect_related_components()
-
-		# handle non-Job related configuration scenarios passed
-		if len(config_scenarios) > 0:
-			self._sort_discrete_config_scenarios(config_scenarios)
-
-		# serialize for export
-		self.package_export()
-
-		# update associated StateIO instance
-		self.stateio.update(**{
-			'export_manifest':self.export_manifest,
-			'export_path':self.export_manifest['export_path'],
-			'status':'finished',
-			'finished':True
-		})
-		self.stateio.reload()
-		self.stateio.save()
-
-		# debug
-		logger.debug("total time for state export: %s" % (time.time() - stime))
-
-
-	def _get_unique_roots_job_set(self):
-
-		'''
-		Method to get unique set of Jobs from self.export_roots
-			- export_roots may contain Organizations, Record Groups, and Jobs
-		'''
-
-		# extend self.export_roots['record_groups'] with Record Groups from Orgs
-		for org in self.export_roots['orgs']:
-			self.export_roots['record_groups'].extend(org.recordgroup_set.all())
-
-		# extend self.export_roots['jobs'] with Jobs from Record Groups
-		for rg in self.export_roots['record_groups']:
-			self.export_roots['jobs'].extend(rg.job_set.all())
-
-		# ensure all Jobs unique and return
-		self.export_roots['jobs'] = list(set(self.export_roots['jobs']))
-		return self.export_roots['jobs']
-
-
-	def _collect_related_jobs(self, include_upstream=True):
-
-		'''
-		Method to collect all connected Jobs based on Jobs identified
-		in export_roots['jobs'].
-
-		Topographically sorts all Jobs, to determine order.
-
-		First:
-			- Connected Jobs from lineage
-				- upstream, downstream
-
-		Second:
-			- Related scenarios (mostly, to facilitate re-running once re-imported)
-				- OAI endpoint
-				- transformation
-				- validation
-				- RITS <------- waiting
-				- DBDD <------- waiting
-				- field mapper configurations <------- waiting, might need to store ID in job_details?
-			- ElasticSearch index for each Job
-			- Records from Mongo
-			- Validations from Mongo
-
-		TODO:
-			- break pieces into sub-methods
-
-		Args:
-			include_upstream (bool): Boolean to also collect "upstream" Jobs
-				- defaults to True, to safely ensure that Jobs exported/imported have all
-				supporting infrastructure
-
-		Returns:
-			None
-				- sets final list of Jobs to export at self.export_dict['jobs'],
-				topographically sorted and unique
-		'''
-
-		############################
-		# JOBS
-		############################
-
-		# loop through Jobs identified from roots and queue
-		for job in self.export_roots['jobs']:
-
-			# add job
-			self.export_dict['jobs'].add(job)
-
-			# get downstream
-			downstream_jobs = job.get_downstream_jobs()
-			self.export_dict['jobs'].update(downstream_jobs)
-
-			if include_upstream:
-
-				# get upstream for all Jobs currently queued in export_dict
-				upstream_jobs = []
-				for job in self.export_dict['jobs']:
-
-					# get lineage
-					# TODO: replace with new upstream lineage method that's coming
-					lineage = job.get_lineage()
-
-					# loop through nodes and add to set
-					for lineage_job_dict in lineage['nodes']:
-						upstream_jobs.append(Job.objects.get(pk=int(lineage_job_dict['id'])))
-
-				# update set with upstream
-				self.export_dict['jobs'].update(upstream_jobs)
-
-
-		# topopgraphically sort all queued export jobs, and write to manifest
-		self.export_dict['jobs'] = Job._topographic_sort_jobs(self.export_dict['jobs'])
-		self.export_manifest['jobs'] = [ job.id for job in self.export_dict['jobs'] ]
-
-
-	def _collect_related_components(self):
-
-		'''
-		Method to collect related components based on self.export_dict['jobs'],
-		and items from self.
-
-		All operate over self.export_dict['jobs'], updating other sections of
-		self.export_dict
-
-		TODO:
-			- these would benefit for more error and existence checking
-				- even if dependencies are not found, exports should continue
-		'''
-
-		###################################
-		# ORGANIZATIONS and RECORD GROUPS
-		###################################
-
-		# extend self.export_dict['orgs'] and self.export_dict['record_groups']
-		for job in self.export_dict['jobs']:
-			self.export_dict['orgs'].add(job.record_group.organization)
-			self.export_dict['record_groups'].add(job.record_group)
-
-
-		############################
-		# JOBS: Job Input
-		############################
-
-		# get all related Job Inputs
-		job_inputs = JobInput.objects.filter(
-			job__in=self.export_dict['jobs'],
-			input_job__in=self.export_dict['jobs'])
-
-		# write to serialize set
-		self.export_dict['job_inputs'].update(job_inputs)
-
-
-		############################
-		# JOBS: Job Validation
-		############################
-
-		# get all related Job Inputs
-		job_validations = JobValidation.objects.filter(job__in=self.export_dict['jobs'])
-
-		# write to serialize set
-		self.export_dict['job_validations'].update(job_validations)
-
-
-		############################
-		# TRANSFORMATION SCENARIOS
-		############################
-
-		# loop through Jobs, looking for Transformation Scenarios
-		for job in self.export_dict['jobs']:
-
-			# check job details for transformation used
-			if 'transformation' in job.job_details_dict.keys():
-
-				try:
-					for trans in job.job_details_dict['transformation']['scenarios']:
-						self.export_dict['transformations'].add(Transformation.objects.get(pk=int(trans['id'])))
-				except Exception as e:
-					logger.warning('Could not export Transformations for job %s: %s' % (job, str(e)))
-
-
-		############################
-		# VALIDATION SCENARIOS
-		############################
-
-		# loop through Jobs, looking for Validations applied Scenarios
-		for job in self.export_dict['jobs']:
->>>>>>> 2870efc6
 
     def start_process(self, process_name):
 
