--- conflicted
+++ resolved
@@ -11,37 +11,12 @@
 # Get an instance of a logger
 logger = logging.getLogger(__name__)
 
-<<<<<<< HEAD
 
 class Command(BaseCommand):
-
     '''
     Manage command to trigger the state export of:
             - all Organizations (and downstream Jobs);
             - all Configuration Scenarios
-    '''
-
-    help = 'Using State Export/Import, export state of all Jobs and Configuration Scenarios'
-
-    def add_arguments(self, parser):
-
-        # add optional organization ids to skip
-        parser.add_argument(
-            '--skip_json',
-            dest='skip_json',
-            help='JSON for objects to skip',
-            type=str
-        )
-
-    def handle(self, *args, **options):
-
-=======
-
-class Command(BaseCommand):
-    '''
-    Manage command to trigger the state export of:
-        - all Organizations (and downstream Jobs);
-        - all Configuration Scenarios
     '''
 
     help = 'Using State Export/Import, export state of all Jobs and Configuration Scenarios'
@@ -56,7 +31,6 @@
         )
 
     def handle(self, *args, **options):
->>>>>>> a6de1414
         logger.debug('Exporting state of all Jobs and Configuration Scenarios')
 
         # init StateIO instance - sio
