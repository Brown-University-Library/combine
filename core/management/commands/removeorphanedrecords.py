--- conflicted
+++ resolved
@@ -10,19 +10,6 @@
 # Get an instance of a logger
 logger = logging.getLogger(__name__)
 
-<<<<<<< HEAD
-
-class Command(BaseCommand):
-
-    help = 'Remove orphaned Records from Mongo that have no associated Job'
-
-    def handle(self, *args, **options):
-
-        # removing records with no job_id field
-        no_job_ids = Record.objects(mongoengine.Q(job_id__exists=False))
-        logger.debug('removing %s records without job_id field' %
-                     no_job_ids.count())
-=======
 
 class Command(BaseCommand):
     help = 'Remove orphaned Records from Mongo that have no associated Job'
@@ -30,15 +17,14 @@
     def handle(self, *args, **options):
         # removing records with no job_id field
         no_job_ids = Record.objects(mongoengine.Q(job_id__exists=False))
-        logger.debug('removing %s records without job_id field' % no_job_ids.count())
->>>>>>> a6de1414
+        logger.debug('removing %s records without job_id field' %
+                     no_job_ids.count())
         no_job_ids.delete()
 
         # remove records where Job no longer exists
         # get list of Jobs
         job_ids = list(Job.objects.values_list('id', flat=True))
 
-<<<<<<< HEAD
         # get Records that have job_ids that do not match
         delete_results = mc_handle.combine.record.delete_many(
             {'job_id': {'$nin': job_ids}})
@@ -47,12 +33,4 @@
 
         # return
         self.stdout.write(self.style.SUCCESS(
-            'Orphaned Records removed from MongoDB'))
-=======
-        # get Records that have job_ids that do not match		
-        delete_results = mc_handle.combine.record.delete_many({'job_id': {'$nin': job_ids}})
-        logger.debug('removed %s records where Job does not exist' % delete_results.deleted_count)
-
-        # return
-        self.stdout.write(self.style.SUCCESS('Orphaned Records removed from MongoDB'))
->>>>>>> a6de1414
+            'Orphaned Records removed from MongoDB'))