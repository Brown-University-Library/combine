--- conflicted
+++ resolved
@@ -22,12 +22,8 @@
         'COMBINE_DEPLOYMENT',
         'COMBINE_VERSION'
     ]
-<<<<<<< HEAD
     combine_settings_dict = {k: getattr(
         settings, k, None) for k in combine_settings_keys}
-=======
-    combine_settings_dict = {k: getattr(settings, k, None) for k in combine_settings_keys}
->>>>>>> a6de1414
 
     # return
     return combine_settings_dict
@@ -62,14 +58,9 @@
     '''
 
     # one liner for branch or tag
-<<<<<<< HEAD
-    git_head = subprocess.Popen('head_name="$(git symbolic-ref HEAD 2>/dev/null)" || head_name="$(git describe --tags)"; echo $head_name',
-                                shell=True, stdout=subprocess.PIPE, stderr=subprocess.PIPE).stdout.read().decode('utf-8').rstrip("\n")
-=======
     git_head = subprocess.Popen(
         'head_name="$(git symbolic-ref HEAD 2>/dev/null)" || head_name="$(git describe --tags)"; echo $head_name',
         shell=True, stdout=subprocess.PIPE, stderr=subprocess.PIPE).stdout.read().decode('utf-8').rstrip("\n")
->>>>>>> a6de1414
     if "/" in git_head:
         git_head = git_head.split('/')[-1]
 
