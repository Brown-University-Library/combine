--- conflicted
+++ resolved
@@ -34,11 +34,7 @@
 
 
 def export_records_as_xml(spark, ct_id):
-<<<<<<< HEAD
-    """
-=======
-    '''
->>>>>>> a6de1414
+    """
     Function to export multiple Jobs, with folder hierarchy for each Job
 
     Notes:
@@ -47,7 +43,6 @@
 
     Args:
         ct_id (int): CombineBackgroundTask id
-<<<<<<< HEAD
     """
 
     # init logging support
@@ -80,7 +75,6 @@
 
                 # get dfs and columns
                 for job_id in job_ids:
-
                     print("Adding job #%s" % job_id)
 
                     # get df
@@ -114,8 +108,8 @@
                 math.ceil(rdd_to_write.count() / settings.TARGET_RECORDS_PER_PARTITION))
 
             # convert to DataFrame and write to s3 as parquet
-            rdd_to_write.toDF().write.mode('overwrite').parquet('s3a://%s/%s' %
-                              (ct.task_params['s3_bucket'], ct.task_params['s3_key']))
+        rdd_to_write.toDF().write.mode('overwrite').parquet(
+            's3a://%s/%s' % (ct.task_params['s3_bucket'], ct.task_params['s3_key']))
 
         # write to disk
         else:
@@ -147,7 +141,6 @@
 
 
 def generate_validation_report(spark, output_path, task_params):
-
     job_id = task_params['job_id']
     validation_scenarios = [int(vs_id)
                                 for vs_id in task_params['validation_scenarios']]
@@ -162,150 +155,28 @@
     .option("partitioner", "MongoSamplePartitioner")\
     .option("spark.mongodb.input.partitionerOptions.partitionSizeMB", settings.MONGO_READ_PARTITION_SIZE_MB)\
     .option("pipeline", pipeline).load()
-=======
-    '''
-
-    # init logging support
-    spark.sparkContext.setLogLevel('INFO')
-    log4jLogger = spark.sparkContext._jvm.org.apache.log4j
-    logger = log4jLogger.LogManager.getLogger(__name__)
-
-    # hydrate CombineBackgroundTask
-    ct = CombineBackgroundTask.objects.get(pk=int(ct_id))
-
-    # clean base path
-    output_path = "file:///%s" % ct.task_params['output_path'].lstrip('file://').rstrip('/')
-
-    # write DataFrame to S3
-    if ct.task_params.get('s3_export', False) and ct.task_params.get('s3_export_type', None) == 'spark_df':
-
-        # dynamically set credentials
-        spark.sparkContext._jsc.hadoopConfiguration().set("fs.s3a.access.key", settings.AWS_ACCESS_KEY_ID)
-        spark.sparkContext._jsc.hadoopConfiguration().set("fs.s3a.secret.key", settings.AWS_SECRET_ACCESS_KEY)
-
-        # init dfs and col_set across all published sets
-        dfs = []
-        col_set = set()
-
-        # loop through published sets (includes non-set Records)
-        for folder_name, job_ids in ct.task_params['job_dict'].items():
-
-            # get dfs and columns
-            for job_id in job_ids:
-                print("Adding job #%s" % job_id)
-
-                # get df
-                df = get_job_as_df(spark, job_id)
-
-                # add to total set of columns
-                col_set.update(df.columns)
-
-                # append to dfs
-                dfs.append(df)
-
-        # convert col_set to list
-        col_set = list(col_set)
-        logger.info("column final set: %s" % col_set)
-
-        # add empty columns to dfs where needed
-        n_dfs = []
-        for df in dfs:
-            n_df = df
-            for col in col_set:
-                if col not in df.columns:
-                    n_df = n_df.withColumn(col, lit('').cast(StringType()))
-            n_dfs.append(n_df)
-
-        # get union of all RDDs to write
-        rdd_to_write = spark.sparkContext.union([df.select(col_set).rdd for df in n_dfs])
-
-        # repartition
-        rdd_to_write = rdd_to_write.repartition(math.ceil(rdd_to_write.count() / settings.TARGET_RECORDS_PER_PARTITION))
-
-        # convert to DataFrame and write to s3 as parquet
-        rdd_to_write.toDF().write.mode('overwrite').parquet(
-            's3a://%s/%s' % (ct.task_params['s3_bucket'], ct.task_params['s3_key']))
-
-    # write to disk
-    else:
-
-        # determine column subset
-        col_subset = ['document']
-
-        # loop through keys and export
-        for folder_name, job_ids in ct.task_params['job_dict'].items():
-
-            # handle single job_id
-            if len(job_ids) == 1:
-
-                # get Job records as df
-                rdd_to_write = get_job_as_df(spark, job_ids[0]).select(col_subset).rdd
-
-            # handle multiple jobs
-            else:
-
-                rdds = [get_job_as_df(spark, job_id).select(col_subset).rdd for job_id in job_ids]
-                rdd_to_write = spark.sparkContext.union(rdds)
-
-            # repartition, wrap in XML dec, and write
-            rdd_to_write.repartition(math.ceil(rdd_to_write.count() / int(ct.task_params['records_per_file']))) \
-                .map(lambda row: row.document.replace('<?xml version=\"1.0\" encoding=\"UTF-8\"?>', '')) \
-                .saveAsTextFile('%s/%s' % (output_path, folder_name))
-
-
-def generate_validation_report(spark, output_path, task_params):
-    job_id = task_params['job_id']
-    validation_scenarios = [int(vs_id) for vs_id in task_params['validation_scenarios']]
-
-    # get job validations, limiting by selected validation scenarios
-    pipeline = json.dumps({'$match': {'job_id': job_id, 'validation_scenario_id': {'$in': validation_scenarios}}})
-    rvdf = spark.read.format("com.mongodb.spark.sql.DefaultSource") \
-        .option("uri", "mongodb://%s" % settings.MONGO_HOST) \
-        .option("database", "combine") \
-        .option("collection", "record_validation") \
-        .option("partitioner", "MongoSamplePartitioner") \
-        .option("spark.mongodb.input.partitionerOptions.partitionSizeMB", settings.MONGO_READ_PARTITION_SIZE_MB) \
-        .option("pipeline", pipeline).load()
->>>>>>> a6de1414
 
     # get job as df
     records_df = get_job_as_df(spark, job_id)
 
     # merge on validation failures
-<<<<<<< HEAD
     mdf = rvdf.alias('rvdf').join(records_df.alias(
         'records_df'), rvdf['record_id'] == records_df['_id'])
-=======
-    mdf = rvdf.alias('rvdf').join(records_df.alias('records_df'), rvdf['record_id'] == records_df['_id'])
->>>>>>> a6de1414
 
     # select subset of fields for export, and rename
     mdf = mdf.select(
         'records_df._id.oid',
-<<<<<<< HEAD
                     'records_df.record_id',
                     'rvdf.validation_scenario_id',
                     'rvdf.validation_scenario_name',
                     'rvdf.results_payload',
                     'rvdf.fail_count'
         )
-=======
-        'records_df.record_id',
-        'rvdf.validation_scenario_id',
-        'rvdf.validation_scenario_name',
-        'rvdf.results_payload',
-        'rvdf.fail_count'
-    )
->>>>>>> a6de1414
 
     # if mapped fields requested, query ES and join
     if len(task_params['mapped_field_include']) > 0:
 
-<<<<<<< HEAD
             # get mapped fields
-=======
-        # get mapped fields
->>>>>>> a6de1414
         mapped_fields = task_params['mapped_field_include']
 
         # get mapped fields as df
@@ -314,7 +185,6 @@
         es_df = get_job_es(spark, job_id=job_id).select(mapped_fields)
 
         # join
-<<<<<<< HEAD
         mdf = mdf.alias('mdf').join(es_df.alias(
             'es_df'), mdf['oid'] == es_df['db_id'])
 
@@ -329,28 +199,12 @@
     if task_params['report_format'] == 'tsv':
         mdf.write.format('com.databricks.spark.csv').option(
             "delimiter", "\t").save('file://%s' % output_path)
-=======
-        mdf = mdf.alias('mdf').join(es_df.alias('es_df'), mdf['oid'] == es_df['db_id'])
-
-    # cleanup columns
-    mdf = mdf.select([c for c in mdf.columns if c != 'db_id']).withColumnRenamed('oid', 'db_id')
-
-    # write to output dir
-    if task_params['report_format'] == 'csv':
-        mdf.write.format('com.databricks.spark.csv').option("delimiter", ",").save('file://%s' % output_path)
-    if task_params['report_format'] == 'tsv':
-        mdf.write.format('com.databricks.spark.csv').option("delimiter", "\t").save('file://%s' % output_path)
->>>>>>> a6de1414
     if task_params['report_format'] == 'json':
         mdf.write.format('json').save('file://%s' % output_path)
 
 
 def export_records_as_tabular_data(spark, ct_id):
-<<<<<<< HEAD
-    """
-=======
-    '''
->>>>>>> a6de1414
+    """
     Function to export multiple Jobs, with folder hierarchy for each Job
 
     Notes:
@@ -371,7 +225,6 @@
         records_per_file (int): number of XML records per file
         fm_export_config_json (str): JSON of configurations to be used
         tabular_data_export_type (str): 'json' or 'csv'
-<<<<<<< HEAD
     """
 
     # hydrate CombineBackgroundTask
@@ -407,8 +260,9 @@
 
                 # handle multiple jobs
                 else:
-                    rdds.extend([get_job_as_df(spark, job_id).select(
-                        ['document', 'combine_id', 'record_id']).rdd for job_id in job_ids])
+                rdds.extend(
+                    [get_job_as_df(spark, job_id).select(['document', 'combine_id', 'record_id']).rdd for job_id in
+                     job_ids])
 
             # union all
             batch_rdd = spark.sparkContext.union(rdds)
@@ -443,8 +297,8 @@
                 # handle multiple jobs
                 else:
 
-                    rdds = [get_job_as_df(spark, job_id).select(
-                        ['document', 'combine_id', 'record_id']).rdd for job_id in job_ids]
+                rdds = [get_job_as_df(spark, job_id).select(['document', 'combine_id', 'record_id']).rdd for job_id in
+                        job_ids]
                     batch_rdd = spark.sparkContext.union(rdds)
 
                 # convert rdd
@@ -467,97 +321,6 @@
 
 def _convert_xml_to_kvp(batch_rdd, fm_config):
     """
-=======
-    '''
-
-    # hydrate CombineBackgroundTask
-    ct = CombineBackgroundTask.objects.get(pk=int(ct_id))
-
-    # reconstitute fm_export_config_json
-    fm_config = json.loads(ct.task_params['fm_export_config_json'])
-
-    # clean base path
-    output_path = "file:///%s" % ct.task_params['output_path'].lstrip('file://').rstrip('/')
-
-    # write DataFrame to S3
-    if ct.task_params.get('s3_export', False) and ct.task_params.get('s3_export_type', None) == 'spark_df':
-
-        # dynamically set credentials
-        spark.sparkContext._jsc.hadoopConfiguration().set("fs.s3a.access.key", settings.AWS_ACCESS_KEY_ID)
-        spark.sparkContext._jsc.hadoopConfiguration().set("fs.s3a.secret.key", settings.AWS_SECRET_ACCESS_KEY)
-
-        # determine column subset
-        col_subset = ['*']
-
-        # loop through keys and export
-        rdds = []
-        for folder_name, job_ids in ct.task_params['job_dict'].items():
-
-            # handle single job_id
-            if len(job_ids) == 1:
-                rdds.extend([get_job_as_df(spark, job_ids[0]).select(['document', 'combine_id', 'record_id']).rdd])
-
-            # handle multiple jobs
-            else:
-                rdds.extend(
-                    [get_job_as_df(spark, job_id).select(['document', 'combine_id', 'record_id']).rdd for job_id in
-                     job_ids])
-
-        # union all
-        batch_rdd = spark.sparkContext.union(rdds)
-
-        # convert rdd
-        kvp_batch_rdd = _convert_xml_to_kvp(batch_rdd, fm_config)
-
-        # repartition to records per file
-        kvp_batch_rdd = kvp_batch_rdd.repartition(
-            math.ceil(kvp_batch_rdd.count() / settings.TARGET_RECORDS_PER_PARTITION))
-
-        # convert to dataframe
-        kvp_batch_df = spark.read.json(kvp_batch_rdd)
-
-        # write to bucket as jsonl
-        kvp_batch_df.write.mode('overwrite').json(
-            's3a://%s/%s' % (ct.task_params['s3_bucket'], ct.task_params['s3_key']))
-
-    # write to disk
-    else:
-
-        # loop through potential output folders
-        for folder_name, job_ids in ct.task_params['job_dict'].items():
-
-            # handle single job_id
-            if len(job_ids) == 1:
-
-                # get Job records as df
-                batch_rdd = get_job_as_df(spark, job_ids[0]).select(['document', 'combine_id', 'record_id']).rdd
-
-            # handle multiple jobs
-            else:
-
-                rdds = [get_job_as_df(spark, job_id).select(['document', 'combine_id', 'record_id']).rdd for job_id in
-                        job_ids]
-                batch_rdd = spark.sparkContext.union(rdds)
-
-            # convert rdd
-            kvp_batch_rdd = _convert_xml_to_kvp(batch_rdd, fm_config)
-
-            # repartition to records per file
-            kvp_batch_rdd = kvp_batch_rdd.repartition(
-                math.ceil(kvp_batch_rdd.count() / int(ct.task_params['records_per_file'])))
-
-            # handle json
-            if ct.task_params['tabular_data_export_type'] == 'json':
-                _write_tabular_json(spark, kvp_batch_rdd, output_path, folder_name, fm_config)
-
-            # handle csv
-            if ct.task_params['tabular_data_export_type'] == 'csv':
-                _write_tabular_csv(spark, kvp_batch_rdd, output_path, folder_name, fm_config)
-
-
-def _convert_xml_to_kvp(batch_rdd, fm_config):
-    '''
->>>>>>> a6de1414
     Sub-Function to convert RDD of XML to KVP
 
     Args:
@@ -566,7 +329,6 @@
 
     Returns
         kvp_batch_rdd (RDD): RDD of JSONlines
-<<<<<<< HEAD
     """
 
        def kvp_writer_udf(row, fm_config):
@@ -601,44 +363,7 @@
 
 
 def _write_tabular_json(spark, kvp_batch_rdd, base_path, folder_name, fm_config):
-
         # write JSON lines
-=======
-    '''
-
-    def kvp_writer_udf(row, fm_config):
-
-        '''
-        Converts XML to kvpjson, for testing okay?
-        '''
-
-        # get handler, that includes defaults
-        xml2kvp_defaults = XML2kvp(**fm_config)
-
-        # convert XML to kvp
-        xml2kvp_handler = XML2kvp.xml_to_kvp(row.document, return_handler=True, handler=xml2kvp_defaults)
-
-        # loop through and convert lists/tuples to multivalue_delim
-        for k, v in xml2kvp_handler.kvp_dict.items():
-            if type(v) in [list, tuple]:
-                xml2kvp_handler.kvp_dict[k] = xml2kvp_handler.multivalue_delim.join(v)
-
-        # mixin other row attributes to kvp_dict
-        xml2kvp_handler.kvp_dict.update({
-            'record_id': row.record_id,
-            'combine_id': row.combine_id
-        })
-
-        # return JSON line
-        return json.dumps(xml2kvp_handler.kvp_dict)
-
-    # run UDF
-    return batch_rdd.map(lambda row: kvp_writer_udf(row, fm_config))
-
-
-def _write_tabular_json(spark, kvp_batch_rdd, base_path, folder_name, fm_config):
-    # write JSON lines
->>>>>>> a6de1414
     kvp_batch_rdd.saveAsTextFile('%s/%s' % (base_path, folder_name))
 
 
@@ -646,12 +371,6 @@
     # read rdd to DataFrame
     kvp_batch_df = spark.read.json(kvp_batch_rdd)
 
-<<<<<<< HEAD
-    # read rdd to DataFrame
-    kvp_batch_df = spark.read.json(kvp_batch_rdd)
-
-=======
->>>>>>> a6de1414
     # load XML2kvp instance
     xml2kvp_defaults = XML2kvp(**fm_config)
 
@@ -666,11 +385,7 @@
         key,
         access_key=settings.AWS_ACCESS_KEY_ID,
         secret_key=settings.AWS_SECRET_ACCESS_KEY):
-<<<<<<< HEAD
-    """
-=======
-    '''
->>>>>>> a6de1414
+    """
     Function to write RDD to S3
 
     Args:
@@ -679,7 +394,6 @@
         key (str): key/path to write to in S3 bucket
         access_key (str): default to settings, override with access key
         secret_key (str): default to settings, override with secret key
-<<<<<<< HEAD
     """
 
     # dynamically set s3 credentials
@@ -688,16 +402,6 @@
 
         # write rdd to S3
         rdd.saveAsTextFile('s3a://%s/%s' % (bucket, key.lstrip('/')))
-=======
-    '''
-
-    # dynamically set s3 credentials
-    spark.sparkContext._jsc.hadoopConfiguration().set("fs.s3a.access.key", access_key)
-    spark.sparkContext._jsc.hadoopConfiguration().set("fs.s3a.secret.key", secret_key)
-
-    # write rdd to S3
-    rdd.saveAsTextFile('s3a://%s/%s' % (bucket, key.lstrip('/')))
->>>>>>> a6de1414
 
 
 ############################################################################
@@ -705,7 +409,6 @@
 ############################################################################
 
 def get_job_as_df(spark, job_id, remove_id=False):
-<<<<<<< HEAD
     """
     Convenience method to retrieve set of records as Spark DataFrame
     """
@@ -724,26 +427,6 @@
             mdf = mdf.select([c for c in mdf.columns if c != '_id'])
 
         return mdf
-=======
-    '''
-    Convenience method to retrieve set of records as Spark DataFrame
-    '''
-
-    pipeline = json.dumps({'$match': {'job_id': job_id}})
-    mdf = spark.read.format("com.mongodb.spark.sql.DefaultSource") \
-        .option("uri", "mongodb://%s" % settings.MONGO_HOST) \
-        .option("database", "combine") \
-        .option("collection", "record") \
-        .option("partitioner", "MongoSamplePartitioner") \
-        .option("spark.mongodb.input.partitionerOptions.partitionSizeMB", settings.MONGO_READ_PARTITION_SIZE_MB) \
-        .option("pipeline", pipeline).load()
-
-    # if remove ID
-    if remove_id:
-        mdf = mdf.select([c for c in mdf.columns if c != '_id'])
-
-    return mdf
->>>>>>> a6de1414
 
 
 def get_job_es(spark,
@@ -754,11 +437,7 @@
                field_include=None,
                field_exclude=None,
                as_rdd=False):
-<<<<<<< HEAD
-    """
-=======
-    '''
->>>>>>> a6de1414
+    """
     Convenience method to retrieve mapped fields from ElasticSearch
 
     Args:
@@ -770,7 +449,6 @@
         field_include (str): comma seperated list of fields to include in response
         field_exclude (str): comma seperated list of fields to exclude in response
         as_rdd (boolean): boolean to return as RDD, or False to convert to DF
-<<<<<<< HEAD
     """
 
        # handle indices
@@ -815,70 +493,15 @@
 
         # return
         return es_df
-=======
-    '''
-
-    # handle indices
-    if job_id:
-        es_indexes = 'j%s' % job_id
-    elif indices:
-        es_indexes = ','.join(indices)
-
-    # prep conf
-    conf = {
-        "es.resource": "%s/%s" % (es_indexes, doc_type),
-        "es.output.json": "true",
-        "es.input.max.docs.per.partition": "10000",
-        "es.nodes": "%s:9200" % settings.ES_HOST,
-    }
-
-    # handle es_query
-    if es_query:
-        conf['es.query'] = es_query
-
-    # handle field exclusion
-    if field_exclude:
-        conf['es.read.field.exclude'] = field_exclude
-
-    # handle field inclusion
-    if field_include:
-        conf['es.read.field.include'] = field_exclude
-
-    # get es index as RDD
-    es_rdd = spark.sparkContext.newAPIHadoopRDD(
-        inputFormatClass="org.elasticsearch.hadoop.mr.EsInputFormat",
-        keyClass="org.apache.hadoop.io.NullWritable",
-        valueClass="org.elasticsearch.hadoop.mr.LinkedMapWritable",
-        conf=conf)
-
-    # return rdd
-    if as_rdd:
-        return es_rdd
-
-    # read json
-    es_df = spark.read.json(es_rdd.map(lambda row: row[1]))
-
-    # return
-    return es_df
->>>>>>> a6de1414
 
 
 def get_sql_job_as_df(spark, job_id, remove_id=False):
-    sqldf = spark.read.jdbc(settings.COMBINE_DATABASE['jdbc_url'], 'core_record', properties=settings.COMBINE_DATABASE)
-    sqldf = sqldf.filter(sqldf['job_id'] == job_id)
-
-<<<<<<< HEAD
     sqldf = spark.read.jdbc(settings.COMBINE_DATABASE['jdbc_url'], 'core_record',properties=settings.COMBINE_DATABASE)
     sqldf = sqldf.filter(sqldf['job_id'] == job_id)
 
     # if remove ID
     if remove_id:
         sqldf = sqldf.select([c for c in sqldf.columns if c != 'id' ])
-=======
-    # if remove ID
-    if remove_id:
-        sqldf = sqldf.select([c for c in sqldf.columns if c != 'id'])
->>>>>>> a6de1414
 
     return sqldf
 
@@ -887,33 +510,18 @@
     # get sql job
     sdf = get_sql_job_as_df(spark, job_id, remove_id=True)
 
-<<<<<<< HEAD
-    # get sql job
-    sdf = get_sql_job_as_df(spark, job_id, remove_id=True)
-
-=======
->>>>>>> a6de1414
     # repartition
     sdf = sdf.rdd.repartition(200).toDF(schema=sdf.schema)
 
     # insert
-<<<<<<< HEAD
     sdf.write.format("com.mongodb.spark.sql.DefaultSource")\
         .mode("append")\
     .option("uri", "mongodb://%s" % settings.MONGO_HOST)\
     .option("database", "combine")\
-=======
-    sdf.write.format("com.mongodb.spark.sql.DefaultSource") \
-        .mode("append") \
-        .option("uri", "mongodb://%s" % settings.MONGO_HOST) \
-        .option("database", "combine") \
->>>>>>> a6de1414
         .option("collection", "record").save()
 
 
 def copy_sql_to_mongo_adv(spark, job_id, lowerBound, upperBound, numPartitions):
-<<<<<<< HEAD
-
     sqldf = spark.read.jdbc(
         settings.COMBINE_DATABASE['jdbc_url'],
         'core_record',
@@ -929,21 +537,4 @@
         .mode("append")\
     .option("uri", "mongodb://%s" % settings.MONGO_HOST)\
     .option("database", "combine")\
-=======
-    sqldf = spark.read.jdbc(
-        settings.COMBINE_DATABASE['jdbc_url'],
-        'core_record',
-        properties=settings.COMBINE_DATABASE,
-        column='id',
-        lowerBound=lowerBound,
-        upperBound=upperBound,
-        numPartitions=numPartitions
-    )
-    db_records = sqldf.filter(sqldf.job_id == int(job_id))
-
-    db_records.write.format("com.mongodb.spark.sql.DefaultSource") \
-        .mode("append") \
-        .option("uri", "mongodb://%s" % settings.MONGO_HOST) \
-        .option("database", "combine") \
->>>>>>> a6de1414
         .option("collection", "record").save()