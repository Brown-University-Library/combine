--- conflicted
+++ resolved
@@ -11,41 +11,18 @@
     url(r'^system$', views.system, name='system'),
 
     # User Livy sessions
-<<<<<<< HEAD
     url(r'^system/livy_sessions/start$',
         views.livy_session_start, name='livy_session_start'),
     url(r'^system/livy_sessions/(?P<session_id>[0-9]+)/stop$',
         views.livy_session_stop, name='livy_session_stop'),
-=======
-    url(r'^system/livy_sessions/start$', views.livy_session_start, name='livy_session_start'),
-    url(r'^system/livy_sessions/(?P<session_id>[0-9]+)/stop$', views.livy_session_stop, name='livy_session_stop'),
->>>>>>> a6de1414
     url(r'^system/bg_status$', views.system_bg_status, name='system_bg_status'),
 
     # Organizations
     url(r'^organization/all$', views.organizations, name='organizations'),
-<<<<<<< HEAD
     url(r'^organization/(?P<org_id>[0-9]+)$',
         views.organization, name='organization'),
     url(r'^organization/(?P<org_id>[0-9]+)/delete$',
         views.organization_delete, name='organization_delete'),
-
-    # Record Groups
-    url(r'^record_group/(?P<record_group_id>[0-9]+)$',
-        views.record_group_id_redirect, name='record_group_id_redirect'),
-    url(r'^organization/(?P<org_id>[0-9]+)/record_group/new$',
-        views.record_group_new, name='record_group_new'),
-    url(r'^organization/(?P<org_id>[0-9]+)/record_group/(?P<record_group_id>[0-9]+)$',
-        views.record_group, name='record_group'),
-    url(r'^organization/(?P<org_id>[0-9]+)/record_group/(?P<record_group_id>[0-9]+)/delete$',
-        views.record_group_delete, name='record_group_delete'),
-
-    # Jobs
-    url(r'^job/(?P<job_id>[0-9]+)$',
-        views.job_id_redirect, name='job_id_redirect'),
-=======
-    url(r'^organization/(?P<org_id>[0-9]+)$', views.organization, name='organization'),
-    url(r'^organization/(?P<org_id>[0-9]+)/delete$', views.organization_delete, name='organization_delete'),
 
     # Record Groups
     url(r'^record_group/(?P<record_group_id>[0-9]+)$', views.record_group_id_redirect, name='record_group_id_redirect'),
@@ -57,7 +34,6 @@
 
     # Jobs
     url(r'^job/(?P<job_id>[0-9]+)$', views.job_id_redirect, name='job_id_redirect'),
->>>>>>> a6de1414
     url(r'^organization/(?P<org_id>[0-9]+)/record_group/(?P<record_group_id>[0-9]+)/job/(?P<job_id>[0-9]+)$',
         views.job_details, name='job_details'),
     url(r'^organization/(?P<org_id>[0-9]+)/record_group/(?P<record_group_id>[0-9]+)/job/(?P<job_id>[0-9]+)/details$',
@@ -70,17 +46,11 @@
         views.job_unpublish, name='job_unpublish'),
     url(r'^organization/(?P<org_id>[0-9]+)/record_group/(?P<record_group_id>[0-9]+)/job/(?P<job_id>[0-9]+)/errors$',
         views.job_errors, name='job_errors'),
-<<<<<<< HEAD
-    url(r'^organization/(?P<org_id>[0-9]+)/record_group/(?P<record_group_id>[0-9]+)/job/(?P<job_id>[0-9]+)/update_note$',
-        views.job_update_note, name='job_update_note'),
-    url(r'^organization/(?P<org_id>[0-9]+)/record_group/(?P<record_group_id>[0-9]+)/job/(?P<job_id>[0-9]+)/update_name$',
-=======
     url(
         r'^organization/(?P<org_id>[0-9]+)/record_group/(?P<record_group_id>[0-9]+)/job/(?P<job_id>[0-9]+)/update_note$',
         views.job_update_note, name='job_update_note'),
     url(
         r'^organization/(?P<org_id>[0-9]+)/record_group/(?P<record_group_id>[0-9]+)/job/(?P<job_id>[0-9]+)/update_name$',
->>>>>>> a6de1414
         views.job_update_name, name='job_update_name'),
     url(r'^organization/(?P<org_id>[0-9]+)/record_group/(?P<record_group_id>[0-9]+)/job/harvest/oai/new$',
         views.job_harvest_oai, name='job_harvest_oai'),
@@ -90,32 +60,6 @@
         views.job_harvest_tabular_data, name='job_harvest_tabular_data'),
     url(r'^organization/(?P<org_id>[0-9]+)/record_group/(?P<record_group_id>[0-9]+)/job/transform/new$',
         views.job_transform, name='job_transform'),
-<<<<<<< HEAD
-    url(r'^organization/(?P<org_id>[0-9]+)/record_group/(?P<record_group_id>[0-9]+)/job/merge/new$',
-        views.job_merge, name='job_merge'),
-    url(r'^organization/(?P<org_id>[0-9]+)/record_group/(?P<record_group_id>[0-9]+)/job/(?P<job_id>[0-9]+)/reports/create_validation_report$',
-        views.job_reports_create_validation, name='job_reports_create_validation'),
-    url(r'^organization/(?P<org_id>([0-9]|(DYNAMIC_ORG_ID))+)/record_group/(?P<record_group_id>([0-9]|(DYNAMIC_RG_ID))+)/job/(?P<job_id>([0-9]|(DYNAMIC_ID))+)/job_lineage_json$',
-        views.job_lineage_json, name='job_lineage_json'),
-    url(r'^organization/(?P<org_id>[0-9]+)/record_group/(?P<record_group_id>[0-9]+)/job/(?P<job_id>[0-9]+)/update$',
-        views.job_update, name='job_update'),
-    url(r'^organization/(?P<org_id>[0-9]+)/record_group/(?P<record_group_id>[0-9]+)/job/(?P<job_id>[0-9]+)/job_parameters$',
-        views.job_parameters, name='job_parameters'),
-
-    # Job Record Validation Scenarios
-    url(r'^organization/(?P<org_id>[0-9]+)/record_group/(?P<record_group_id>[0-9]+)/job/(?P<job_id>[0-9]+)/job_validation_scenario_failures/(?P<job_validation_id>[0-9]+)$',
-        views.job_validation_scenario_failures, name='job_validation_scenario_failures'),
-
-    # Record Group Job Analysis
-    url(r'^organization/(?P<org_id>[0-9]+)/record_group/(?P<record_group_id>[0-9]+)/job/(?P<job_id>[0-9]+)/analysis/indexing_failures$',
-        views.job_indexing_failures, name='job_indexing_failures'),
-
-    # ElasticSearch Analysis
-    url(r'^analysis/es/index/(?P<es_index>.+)/field_analysis$',
-        views.field_analysis, name='field_analysis'),
-    url(r'^analysis/es/index/(?P<es_index>.+)/field_analysis/docs/(?P<filter_type>.+)$',
-        views.field_analysis_docs, name='field_analysis_docs'),
-=======
     url(r'^organization/(?P<org_id>[0-9]+)/record_group/(?P<record_group_id>[0-9]+)/job/merge/new$', views.job_merge,
         name='job_merge'),
     url(
@@ -144,7 +88,6 @@
     url(r'^analysis/es/index/(?P<es_index>.+)/field_analysis$', views.field_analysis, name='field_analysis'),
     url(r'^analysis/es/index/(?P<es_index>.+)/field_analysis/docs/(?P<filter_type>.+)$', views.field_analysis_docs,
         name='field_analysis_docs'),
->>>>>>> a6de1414
 
     # Jobs General
     url(r'^jobs/all$', views.all_jobs, name='all_jobs'),
@@ -155,20 +98,6 @@
     url(r'^jobs/clone_jobs$', views.clone_jobs, name='clone_jobs'),
 
     # Records
-<<<<<<< HEAD
-    url(r'^organization/(?P<org_id>[0-9]+)/record_group/(?P<record_group_id>[0-9]+)/job/(?P<job_id>[0-9]+)/record/(?P<record_id>[0-9a-z]+)$', views.record, name='record'),
-    url(r'^organization/(?P<org_id>[0-9]+)/record_group/(?P<record_group_id>[0-9]+)/job/(?P<job_id>[0-9]+)/record/(?P<record_id>[0-9a-z]+)/document$',
-        views.record_document, name='record_document'),
-    url(r'^organization/(?P<org_id>[0-9]+)/record_group/(?P<record_group_id>[0-9]+)/job/(?P<job_id>[0-9]+)/record/(?P<record_id>[0-9a-z]+)/indexed_document$',
-        views.record_indexed_document, name='record_indexed_document'),
-    url(r'^organization/(?P<org_id>[0-9]+)/record_group/(?P<record_group_id>[0-9]+)/job/(?P<job_id>[0-9]+)/record/(?P<record_id>[0-9a-z]+)/error$',
-        views.record_error, name='record_error'),
-    url(r'^organization/(?P<org_id>[0-9]+)/record_group/(?P<record_group_id>[0-9]+)/job/(?P<job_id>[0-9]+)/record/(?P<record_id>[0-9a-z]+)/validation_scenario/(?P<job_validation_id>[0-9]+)$',
-        views.record_validation_scenario, name='record_validation_scenario'),
-    url(r'^organization/(?P<org_id>[0-9]+)/record_group/(?P<record_group_id>[0-9]+)/job/(?P<job_id>[0-9]+)/record/(?P<record_id>[0-9a-z]+)/diff/combined$',
-        views.record_combined_diff_html, name='record_combined_diff_html'),
-    url(r'^organization/(?P<org_id>[0-9]+)/record_group/(?P<record_group_id>[0-9]+)/job/(?P<job_id>[0-9]+)/record/(?P<record_id>[0-9a-z]+)/diff/side_by_side$',
-=======
     url(
         r'^organization/(?P<org_id>[0-9]+)/record_group/(?P<record_group_id>[0-9]+)/job/(?P<job_id>[0-9]+)/record/(?P<record_id>[0-9a-z]+)$',
         views.record, name='record'),
@@ -189,12 +118,10 @@
         views.record_combined_diff_html, name='record_combined_diff_html'),
     url(
         r'^organization/(?P<org_id>[0-9]+)/record_group/(?P<record_group_id>[0-9]+)/job/(?P<job_id>[0-9]+)/record/(?P<record_id>[0-9a-z]+)/diff/side_by_side$',
->>>>>>> a6de1414
         views.record_side_by_side_diff_html, name='record_side_by_side_diff_html'),
 
     # Configuration
     url(r'^configuration$', views.configuration, name='configuration'),
-<<<<<<< HEAD
     url(r'^configuration/transformation/(?P<trans_id>[0-9]+)/payload$',
         views.transformation_scenario_payload, name='transformation_scenario_payload'),
     url(r'^configuration/oai_endpoint/(?P<oai_endpoint_id>[0-9]+)/payload$',
@@ -227,58 +154,6 @@
 
     # Publish
     url(r'^published$', views.published, name='published'),
-    url(r'^published/published_dt_json$',
-        views.DTPublishedJson.as_view(), name='published_dt_json'),
-    url(r'^published/published_dt_json/subset/(?P<subset>.+)$',
-        views.DTPublishedJson.as_view(), name='published_dt_json'),
-    url(r'^published/subsets/create$', views.published_subset_create,
-        name='published_subset_create'),
-    url(r'^published/subsets/edit/(?P<subset>.+)$',
-        views.published_subset_edit, name='published_subset_edit'),
-    url(r'^published/subsets/delete/(?P<subset>.+)$',
-        views.published_subset_delete, name='published_subset_delete'),
-    url(r'^published/subset/(?P<subset>.+)$',
-        views.published, name='published_subset'),
-
-    # Export
-    url(r'^export/mapped_fields/(?P<export_source>[a-zA-Z]+)/(?P<job_id>[0-9]+)$',
-        views.export_mapped_fields, name='export_mapped_fields'),
-    url(r'^export/mapped_fields/(?P<export_source>[a-zA-Z]+)$',
-        views.export_mapped_fields, name='export_mapped_fields'),
-    url(r'^export/mapped_fields/(?P<export_source>[a-zA-Z]+)/subset/(?P<subset>.+)$',
-        views.export_mapped_fields, name='export_mapped_fields'),
-    url(r'^export/documents/(?P<export_source>[a-zA-Z]+)/(?P<job_id>[0-9]+)$',
-        views.export_documents, name='export_documents'),
-    url(r'^export/documents/(?P<export_source>[a-zA-Z]+)$',
-        views.export_documents, name='export_documents'),
-    url(r'^export/documents/(?P<export_source>[a-zA-Z]+)/subset/(?P<subset>.+)$',
-        views.export_documents, name='export_documents'),
-    url(r'^export/tabular_data/(?P<export_source>[a-zA-Z]+)/(?P<job_id>[0-9]+)$',
-        views.export_tabular_data, name='export_tabular_data'),
-    url(r'^export/tabular_data/(?P<export_source>[a-zA-Z]+)$',
-        views.export_tabular_data, name='export_tabular_data'),
-    url(r'^export/tabular_data/(?P<export_source>[a-zA-Z]+)/subset/(?P<subset>.+)$',
-        views.export_tabular_data, name='export_tabular_data'),
-=======
-    url(r'^configuration/transformation/(?P<trans_id>[0-9]+)/payload$', views.transformation_scenario_payload,
-        name='transformation_scenario_payload'),
-    url(r'^configuration/oai_endpoint/(?P<oai_endpoint_id>[0-9]+)/payload$', views.oai_endpoint_payload,
-        name='oai_endpoint_payload'),
-    url(r'^configuration/validation/(?P<vs_id>[0-9]+)/payload$', views.validation_scenario_payload,
-        name='validation_scenario_payload'),
-    url(r'^configuration/test_validation_scenario$', views.test_validation_scenario, name='test_validation_scenario'),
-    url(r'^configuration/test_transformation_scenario$', views.test_transformation_scenario,
-        name='test_transformation_scenario'),
-    url(r'^configuration/rits/(?P<rits_id>[0-9]+)/payload$', views.rits_payload, name='rits_payload'),
-    url(r'^configuration/test_rits$', views.test_rits, name='test_rits'),
-    url(r'^configuration/field_mapper/(?P<fm_id>[0-9]+)/payload$', views.field_mapper_payload,
-        name='field_mapper_payload'),
-    url(r'^configuration/field_mapper/update$', views.field_mapper_update, name='field_mapper_update'),
-    url(r'^configuration/test_field_mapper$', views.test_field_mapper, name='test_field_mapper'),
-    url(r'^configuration/dpla_bulk_data/download$', views.dpla_bulk_data_download, name='dpla_bulk_data_download'),
-
-    # Publish
-    url(r'^published$', views.published, name='published'),
     url(r'^published/published_dt_json$', views.DTPublishedJson.as_view(), name='published_dt_json'),
     url(r'^published/published_dt_json/subset/(?P<subset>.+)$', views.DTPublishedJson.as_view(),
         name='published_dt_json'),
@@ -304,7 +179,6 @@
     url(r'^export/tabular_data/(?P<export_source>[a-zA-Z]+)$', views.export_tabular_data, name='export_tabular_data'),
     url(r'^export/tabular_data/(?P<export_source>[a-zA-Z]+)/subset/(?P<subset>.+)$', views.export_tabular_data,
         name='export_tabular_data'),
->>>>>>> a6de1414
 
     # OAI
     url(r'^oai$', views.oai, name='oai'),
@@ -314,28 +188,6 @@
     url(r'^search$', views.search, name='search'),
 
     # Datatables Endpoints
-<<<<<<< HEAD
-    url(r'^datatables/all_records/records_dt_json$',
-        views.DTRecordsJson.as_view(), name='all_records_dt_json'),
-    url(r'^datatables/organization/(?P<org_id>[0-9]+)/record_group/(?P<record_group_id>[0-9]+)/job/(?P<job_id>[0-9]+)/records_dt_json$',
-        views.DTRecordsJson.as_view(), name='records_dt_json'),
-    url(r'^datatables/organization/(?P<org_id>[0-9]+)/record_group/(?P<record_group_id>[0-9]+)/job/(?P<job_id>[0-9]+)/records_dt_json/(?P<success_filter>[0-1]+)$',
-        views.DTRecordsJson.as_view(), name='records_dt_json'),
-    url(r'^datatables/organization/(?P<org_id>[0-9]+)/record_group/(?P<record_group_id>[0-9]+)/job/(?P<job_id>[0-9]+)/indexing_failures_dt_json$',
-        views.DTIndexingFailuresJson.as_view(), name='indexing_failures_dt_json'),
-    url(r'^datatables/organization/(?P<org_id>[0-9]+)/record_group/(?P<record_group_id>[0-9]+)/job/(?P<job_id>[0-9]+)/job_validation_scenario_failures_json/(?P<job_validation_id>[0-9]+)$',
-        views.DTJobValidationScenarioFailuresJson.as_view(), name='job_validation_scenario_failures_json'),
-    url(r'^datatables/organization/(?P<org_id>[0-9]+)/record_group/(?P<record_group_id>[0-9]+)/job/(?P<job_id>[0-9]+)/dpla_bulk_data/(?P<match_type>.*)$',
-        views.DTDPLABulkDataMatches.as_view(), name='dpla_bulk_data_matches'),
-    url(r'^datatables/organization/(?P<org_id>[0-9]+)/record_group/(?P<record_group_id>[0-9]+)/job/(?P<job_id>[0-9]+)/record_diffs$',
-        views.JobRecordDiffs.as_view(), name='job_record_diffs'),
-    url(r'^datatables/background_tasks$',
-        views.CombineBackgroundTasksDT.as_view(), name='bg_tasks_dt'),
-    url(r'^datatables/es/index/(?P<es_index>.+)/(?P<search_type>.+)/records_es_field_dt_json$',
-        DTElasticFieldSearch.as_view(), name='records_es_field_dt_json'),
-    url(r'^datatables/es/search$', DTElasticGenericSearch.as_view(),
-        name='records_es_generic_dt_json'),
-=======
     url(r'^datatables/all_records/records_dt_json$', views.DTRecordsJson.as_view(), name='all_records_dt_json'),
     url(
         r'^datatables/organization/(?P<org_id>[0-9]+)/record_group/(?P<record_group_id>[0-9]+)/job/(?P<job_id>[0-9]+)/records_dt_json$',
@@ -359,7 +211,6 @@
     url(r'^datatables/es/index/(?P<es_index>.+)/(?P<search_type>.+)/records_es_field_dt_json$',
         DTElasticFieldSearch.as_view(), name='records_es_field_dt_json'),
     url(r'^datatables/es/search$', DTElasticGenericSearch.as_view(), name='records_es_generic_dt_json'),
->>>>>>> a6de1414
 
     # Analysis
     url(r'^analysis$', views.analysis, name='analysis'),
@@ -367,24 +218,6 @@
 
     # Background Tasks
     url(r'^background_tasks$', views.bg_tasks, name='bg_tasks'),
-<<<<<<< HEAD
-    url(r'^background_tasks/process/action/(?P<proc_action>[0-9a-z]+)$',
-        views.bgtasks_proc_action, name='bgtasks_proc_action'),
-    url(r'^background_tasks/process/logs/err$',
-        views.bgtasks_proc_stderr_log, name='bgtasks_proc_stderr_log'),
-    url(r'^background_tasks/delete_all$',
-        views.bg_tasks_delete_all, name='bg_tasks_delete_all'),
-    url(r'^background_tasks/task/(?P<task_id>[0-9]+)$',
-        views.bg_task, name='bg_task'),
-    url(r'^background_tasks/task/(?P<task_id>[0-9]+)/delete$',
-        views.bg_task_delete, name='bg_task_delete'),
-    url(r'^background_tasks/task/(?P<task_id>[0-9]+)/cancel$',
-        views.bg_task_cancel, name='bg_task_cancel'),
-
-    # Document Download
-    url(r'^document_download$', views.document_download,
-        name='document_download'),
-=======
     url(r'^background_tasks/process/action/(?P<proc_action>[0-9a-z]+)$', views.bgtasks_proc_action,
         name='bgtasks_proc_action'),
     url(r'^background_tasks/process/logs/err$', views.bgtasks_proc_stderr_log, name='bgtasks_proc_stderr_log'),
@@ -394,26 +227,14 @@
     url(r'^background_tasks/task/(?P<task_id>[0-9]+)/cancel$', views.bg_task_cancel, name='bg_task_cancel'),
 
     # Document Download
-    url(r'^document_download$', views.document_download, name='document_download'),
->>>>>>> a6de1414
+    url(r'^document_download$', views.document_download,
+        name='document_download'),
 
     # Global Messages (GMs)
     url(r'^gm/delete$', views.gm_delete, name='gm_delete'),
 
     # StateIO
     url(r'^stateio$', views.stateio, name='stateio'),
-<<<<<<< HEAD
-    url(r'^stateio/state/(?P<state_id>[0-9a-z]+)$',
-        views.stateio_state, name='stateio_state'),
-    url(r'^stateio/state/(?P<state_id>[0-9a-z]+)/manifest/(?P<manifest_type>.+)$',
-        views.stateio_state_manifest, name='stateio_state_manifest'),
-    url(r'^stateio/state/(?P<state_id>[0-9a-z]+)/delete$',
-        views.stateio_state_delete, name='stateio_state_delete'),
-    url(r'^stateio/state/(?P<state_id>[0-9a-z]+)/download$',
-        views.stateio_state_download, name='stateio_state_download'),
-    url(r'^stateio/state/(?P<state_id>[0-9a-z]+)/stop$',
-        views.stateio_state_stop, name='stateio_state_stop'),
-=======
     url(r'^stateio/state/(?P<state_id>[0-9a-z]+)$', views.stateio_state, name='stateio_state'),
     url(r'^stateio/state/(?P<state_id>[0-9a-z]+)/manifest/(?P<manifest_type>.+)$', views.stateio_state_manifest,
         name='stateio_state_manifest'),
@@ -421,7 +242,6 @@
     url(r'^stateio/state/(?P<state_id>[0-9a-z]+)/download$', views.stateio_state_download,
         name='stateio_state_download'),
     url(r'^stateio/state/(?P<state_id>[0-9a-z]+)/stop$', views.stateio_state_stop, name='stateio_state_stop'),
->>>>>>> a6de1414
     url(r'^stateio/export$', views.stateio_export, name='stateio_export'),
     url(r'^stateio/import$', views.stateio_import, name='stateio_import'),
 
